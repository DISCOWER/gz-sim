# Note on deprecations
A tick-tock release cycle allows easy migration to new software versions.
Obsolete code is marked as deprecated for one major release.
Deprecated code produces compile-time warnings. These warning serve as
notification to users that their code should be upgraded. The next major
release will remove the deprecated code.

<<<<<<< HEAD
## Ignition Gazebo 5.2 to 5.3

* If no `<namespace>` is given to the `Thruster` plugin, the namespace now
  defaults to the model name, instead of an empty string.

## Ignition Gazebo 4.x to 5.x

* Use `cli` component of `ignition-utils1`.

* `ignition::gazebo::RenderUtil::SelectedEntities()` now returns a
  `const std::vector<Entity> &` instead of forcing a copy. The calling code
  should create a copy if it needs to modify the vector in some way.

* Default generated topic name for thermal cameras now includes the `/image`
  suffix. The `camera_info` topic has also been fixed to include the sensor
  name in the generated topic string. The naming scheme should be consistent
  with a normal camera sensor. Topic changes:
    * `/<prefix>/<sensor_name>` -> `/<prefix>/<sensor_name>/image`
    * `/<prefix>/camera_info` -> `/<prefix>/<sensor_name>/camera_info`

* Various `GuiEvent`s were deprecated in favor of their Ignition GUI
  equivalents.
  * **Deprecated** `ignition::gazebo::gui::SnapIntervals`
  * **Replacement** `ignition::gui::SnapIntervals`
  * **Deprecated** `ignition::gazebo::gui::Render`
  * **Replacement** `ignition::gui::Render`
  * **Deprecated** `ignition::gazebo::gui::SpawnPreviewModel`
  * **Replacement** `ignition::gui::SpawnFromDescription`
  * **Deprecated** `ignition::gazebo::gui::SnapPreviewPath`
  * **Replacement** `ignition::gui::SnapFromPath`

* The `<direction>` tag of spot lights was previously not parsed by the
  scene, so all spot lights shone in the direction corresponding to the
  default `0 0 -1`. Since 5.x, the `<direction>` tag is correctly
  processed.

## Ignition Gazebo 4.0.0 to 4.X.X

* Ignition Gazebo 4.0.0 enabled double sided material by default but this
caused shadow artifacts to appear on some meshes. Double sided material is
now disabled and made an opt-in feature. Users can configure this property
in SDF by setting the `<visual><material><double_sided>` SDF element.

## Ignition Gazebo 3.x to 4.x

* The `RenderUtil::SetEnabledSensors` callback in gazebo rendering has a new
  required function argument for the Entity of the sensor.
    * ***Removed***
      `public: void SetEnableSensors(bool, std::function<
          std::string(const sdf::Sensor &, const std::string &)>)`
    * ***Replacement***
      `public: void SetEnableSensors(bool, std::function<
          std::string(const gazebo::Entity &,
          const sdf::Sensor &, const std::string &)>)`

* Log playback using `<path>` SDF parameter is removed. Use --playback command
  line argument instead.

* `rendering::SceneManager`
    * **Deprecated**: `Entity EntityFromNode(const rendering::NodePtr &_node) const;`
    * **Replacement**: `Entity entity = std::get<int>(visual->UserData("gazebo-entity"));`
=======
## Ignition Gazebo 3.12.0 to 3.X.X

* Some sensors will only have the `SensorTopic` component after the 1st iteration.
>>>>>>> ebb3a9ad

## Ignition Gazebo 2.x to 3.x

* Use ign-rendering3, ign-sensors3 and ign-gui3.

## Ignition Gazebo 1.x to 2.x

* Changed component data types:
    * `Altimeter` now uses `sdf::Sensor`
    * `JointVelocity` now uses `std::vector<double>`

* Deprecated components:
    * `JointVelocity2`: use `JointVelocity`'s vector instead.

* The `--distributed` command line argument has been deprecated. Use
  `--network-role` instead.

* The `-f`/`--file` command line argument has been deprecated. The SDF
  file can now be loaded without a flag.

* The `ign-gazebo` command line tool is deprecated. The new tool is
  `ign gazebo`, which has all the same options, except for
  `--distributed` and `--file`/`-f`, which have been removed.

* The `entity_name` field in the messages published by the imu system is
updated to report its scoped name.

* Log files generated from Ignition Gazebo 1.X are no longer compatible with
Gazebo 2+ for playback. [BitBucket pull request
#257](https://osrf-migration.github.io/ignition-gh-pages/#!/ignitionrobotics/ign-gazebo/pull-requests/257)
added an SDF message to the start of log files.

* Log playback using `<path>` SDF parameter is deprecated. Use `--playback`
  command line argument instead.

## Ignition Gazebo 1.0.2 to 1.1.0

* All headers in `gazebo/network` are no longer installed.

* The ignition-gazebo1-gui library has been changed to a `gui` component of
ignition-gazebo. To use the gui component downstream, update the find package
call in cmake to request for the component, e.g.
`ign_find_package(ignition-gazebo1 REQUIRED COMPONENTS gui)`, and link to the
`libignition-gazebo1::gui` target instead of `libignition-gazebo1-gui`<|MERGE_RESOLUTION|>--- conflicted
+++ resolved
@@ -5,7 +5,6 @@
 notification to users that their code should be upgraded. The next major
 release will remove the deprecated code.
 
-<<<<<<< HEAD
 ## Ignition Gazebo 5.2 to 5.3
 
 * If no `<namespace>` is given to the `Thruster` plugin, the namespace now
@@ -67,11 +66,10 @@
 * `rendering::SceneManager`
     * **Deprecated**: `Entity EntityFromNode(const rendering::NodePtr &_node) const;`
     * **Replacement**: `Entity entity = std::get<int>(visual->UserData("gazebo-entity"));`
-=======
+
 ## Ignition Gazebo 3.12.0 to 3.X.X
 
 * Some sensors will only have the `SensorTopic` component after the 1st iteration.
->>>>>>> ebb3a9ad
 
 ## Ignition Gazebo 2.x to 3.x
 
