--- conflicted
+++ resolved
@@ -3,34 +3,16 @@
 on: [push, pull_request]
 
 jobs:
-<<<<<<< HEAD
-=======
-  bionic-ci:
-    runs-on: ubuntu-latest
-    name: Ubuntu Bionic CI
-    steps:
-      - name: Checkout
-        uses: actions/checkout@v3
-      - name: Compile and test
-        id: ci
-        uses: ignition-tooling/action-ignition-ci@bionic
-        with:
-          codecov-enabled: true
->>>>>>> caf81287
   focal-ci:
     runs-on: ubuntu-latest
     name: Ubuntu Focal CI
     steps:
       - name: Checkout
-<<<<<<< HEAD
-        uses: actions/checkout@v2
+        uses: actions/checkout@v3
       - uses: actions/setup-python@v3
       - uses: pre-commit/action@v3.0.0
         with:
           extra_args: --all-files
-=======
-        uses: actions/checkout@v3
->>>>>>> caf81287
       - name: Compile and test
         id: ci
         uses: gazebo-tooling/action-gz-ci@focal
@@ -43,15 +25,11 @@
     name: Ubuntu Jammy CI
     steps:
       - name: Checkout
-<<<<<<< HEAD
-        uses: actions/checkout@v2
+        uses: actions/checkout@v3
       - uses: actions/setup-python@v3
       - uses: pre-commit/action@v3.0.0
         with:
           extra_args: --all-files
-=======
-        uses: actions/checkout@v3
->>>>>>> caf81287
       - name: Compile and test
         id: ci
         uses: gazebo-tooling/action-gz-ci@jammy
