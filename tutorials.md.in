--- conflicted
+++ resolved
@@ -49,18 +49,12 @@
 
 * \subpage migrationplugins "Plugins": Walk through the differences between writing plugins for Gazebo classic and Gazebo
 * \subpage migrationsdf "SDF": Migrating SDF files from Gazebo classic to Gazebo
-<<<<<<< HEAD
-* \subpage migrationworldapi "World API": Guide on what World C++ functions to call in Gazebo Sim when migrating from Gazebo classic
-* \subpage migrationmodelapi "Model API": Guide on what Model C++ functions to call in Gazebo Sim when migrating from Gazebo classic
-* \subpage migrationlinkapi "Link API": Guide on what Link C++ functions to call in Gazebo Sim when migrating from Gazebo classic
-=======
 * \subpage migrationworldapi "World API": Guide on what World C++ functions to call in Gazebo when migrating from Gazebo classic
 * \subpage migrationmodelapi "Model API": Guide on what Model C++ functions to call in Gazebo when migrating from Gazebo classic
 * \subpage migrationlightapi "Light API": Guide on what Light C++ functions to call in Gazebo when migrating from Gazebo classic
 * \subpage migrationjointapi "Joint API": Guide on what Joint C++ functions to call in Gazebo when migrating from Gazebo classic
 * \subpage migrationactorapi "Actor API": Guide on what Actor C++ functions to call in Gazebo when migrating from Gazebo classic
 * \subpage migrationlinkapi "Link API": Guide on what Link C++ functions to call in Gazebo when migrating from Gazebo classic
->>>>>>> e11c2c2d
 * \subpage ardupilot "Case Study": Migrating the ArduPilot ModelPlugin from Gazebo classic to Gazebo.
 
 ## License
