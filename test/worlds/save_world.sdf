<?xml version="1.0" ?>
<sdf version="1.6">
  <world name="save_world">
    <physics name="fast" type="ignored">
      <real_time_factor>0</real_time_factor>
    </physics>

    <plugin
<<<<<<< HEAD
      filename="gz-sim-physics-system"
      name="gz::sim::systems::Physics">
    </plugin>
    <plugin
      filename="gz-sim-scene-broadcaster-system"
      name="gz::sim::systems::SceneBroadcaster">
    </plugin>
    <plugin
      filename="gz-sim-user-commands-system"
=======
      filename="ignition-gazebo-physics-system"
      name="gz::sim::systems::Physics">
    </plugin>
    <plugin
      filename="ignition-gazebo-scene-broadcaster-system"
      name="gz::sim::systems::SceneBroadcaster">
    </plugin>
    <plugin
      filename="ignition-gazebo-user-commands-system"
>>>>>>> e37ff8f9
      name="gz::sim::systems::UserCommands">
    </plugin>
    <gravity>0 0 -9.8</gravity>
    <magnetic_field>5.5645e-6 22.8758e-6 -42.3884e-6</magnetic_field>
    <atmosphere type='adiabatic'/>

   <scene>
     <ambient>0.4 0.4 0.4 1.0</ambient>
     <background>.7 .7 .7 1</background>
     <shadows>true</shadows>
   </scene>

   <physics type='ode'>
     <max_step_size>0.001</max_step_size>
     <real_time_factor>1.0</real_time_factor>
     <real_time_update_rate>1000</real_time_update_rate>
   </physics>

    <model name="inlineM1">
      <pose>10 0 0 0 0 0</pose>
      <link name="body"/>
    </model>

    <include>
      <uri>https://fuel.gazebosim.org/1.0/openroboticstest/models/backpack</uri>
      <name>backpack1</name>
      <pose>1 0 0 0 0 0</pose>
    </include>
    <include>
      <uri>https://fuel.gazebosim.org/1.0/openroboticstest/models/backpack</uri>
      <name>backpack2</name>
      <pose>1 2 3 0.1 0.2 0.3</pose>
    </include>
    <include>
      <uri>https://fuel.gazebosim.org/1.0/openroboticstest/models/backpack/3</uri>
      <name>backpack3</name>
      <pose>2 0 0 0.1 0.2 0.3</pose>
    </include>

  </world>
</sdf><|MERGE_RESOLUTION|>--- conflicted
+++ resolved
@@ -6,7 +6,6 @@
     </physics>
 
     <plugin
-<<<<<<< HEAD
       filename="gz-sim-physics-system"
       name="gz::sim::systems::Physics">
     </plugin>
@@ -16,17 +15,6 @@
     </plugin>
     <plugin
       filename="gz-sim-user-commands-system"
-=======
-      filename="ignition-gazebo-physics-system"
-      name="gz::sim::systems::Physics">
-    </plugin>
-    <plugin
-      filename="ignition-gazebo-scene-broadcaster-system"
-      name="gz::sim::systems::SceneBroadcaster">
-    </plugin>
-    <plugin
-      filename="ignition-gazebo-user-commands-system"
->>>>>>> e37ff8f9
       name="gz::sim::systems::UserCommands">
     </plugin>
     <gravity>0 0 -9.8</gravity>
