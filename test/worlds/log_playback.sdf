--- conflicted
+++ resolved
@@ -10,13 +10,7 @@
     </plugin>
     <plugin
       filename='ignition-gazebo-log-system'
-<<<<<<< HEAD
-      name='ignition::gazebo::systems::LogPlayback'>
-=======
       name='gz::sim::systems::LogPlayback'>
-      <!-- Will be automatically changed in integration test. -->
-      <path>/tmp/log</path>
->>>>>>> a2a2c856
     </plugin>
   </world>
 </sdf>
