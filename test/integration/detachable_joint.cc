/*
 * Copyright (C) 2019 Open Source Robotics Foundation
 *
 * Licensed under the Apache License, Version 2.0 (the "License");
 * you may not use this file except in compliance with the License.
 * You may obtain a copy of the License at
 *
 *     http://www.apache.org/licenses/LICENSE-2.0
 *
 * Unless required by applicable law or agreed to in writing, software
 * distributed under the License is distributed on an "AS IS" BASIS,
 * WITHOUT WARRANTIES OR CONDITIONS OF ANY KIND, either express or implied.
 * See the License for the specific language governing permissions and
 * limitations under the License.
 *
 */

#include <gtest/gtest.h>
#include <gz/common/Console.hh>
#include <gz/common/Util.hh>
#include <gz/msgs/Utility.hh>
#include <gz/transport/Node.hh>
#include <gz/utils/ExtraTestMacros.hh>

#include "gz/sim/Link.hh"
#include "gz/sim/Server.hh"
#include "gz/sim/SystemLoader.hh"
#include "test_config.hh"

#include "gz/sim/components/LinearAcceleration.hh"
#include "gz/sim/components/LinearVelocity.hh"
#include "gz/sim/components/Link.hh"
#include "gz/sim/components/Model.hh"
#include "gz/sim/components/Name.hh"
#include "gz/sim/components/Pose.hh"
#include "gz/sim/components/WindMode.hh"

#include "../helpers/Relay.hh"
#include "../helpers/EnvTestFixture.hh"

using namespace gz;
using namespace sim;

/// \brief Test DetachableJoint system
class DetachableJointTest : public InternalFixture<::testing::Test>
{
  public: void StartServer(const std::string &_sdfFile)
  {
    ServerConfig serverConfig;
    serverConfig.SetSdfFile(std::string(PROJECT_SOURCE_PATH) + _sdfFile);
    this->server = std::make_unique<Server>(serverConfig);

    EXPECT_FALSE(this->server->Running());
    EXPECT_FALSE(*this->server->Running(0));
  }

  public: std::unique_ptr<Server> server;
};

/////////////////////////////////////////////////
// See https://github.com/gazebosim/gz-sim/issues/1175
TEST_F(DetachableJointTest, GZ_UTILS_TEST_DISABLED_ON_WIN32(StartConnected))
{
  using namespace std::chrono_literals;

  this->StartServer("/test/worlds/detachable_joint.sdf");

  // A lambda that takes a model name and a mutable reference to a vector of
  // poses and returns another lambda that can be passed to
  // `Relay::OnPostUpdate`.
  auto poseRecorder =
      [](const std::string &_modelName, std::vector<math::Pose3d> &_poses)
  {
<<<<<<< HEAD
    return [&, _modelName](const sim::UpdateInfo &,
                           const sim::EntityComponentManager &_ecm)
=======
    return [&, _modelName](const UpdateInfo &,
                           const EntityComponentManager &_ecm)
>>>>>>> 216d5a51
    {
      _ecm.Each<components::Model, components::Name, components::Pose>(
          [&](const Entity &_entity, const components::Model *,
              const components::Name *_name,
              const components::Pose *_pose) -> bool
          {
            if (_name->Data() == _modelName)
            {
              EXPECT_NE(kNullEntity, _entity);
              _poses.push_back(_pose->Data());
            }
            return true;
          });
    };
  };

  std::vector<math::Pose3d> m1Poses, m2Poses;
  test::Relay testSystem1;
  testSystem1.OnPostUpdate(poseRecorder("M1", m1Poses));
  test::Relay testSystem2;
  testSystem2.OnPostUpdate(poseRecorder("M2", m2Poses));

  this->server->AddSystem(testSystem1.systemPtr);
  this->server->AddSystem(testSystem2.systemPtr);

  const std::size_t nIters{20};
  this->server->Run(true, nIters, false);

  ASSERT_EQ(nIters, m1Poses.size());
  ASSERT_EQ(nIters, m2Poses.size());

  // Model1 is on the ground. It shouldn't move
  EXPECT_EQ(m1Poses.front(), m1Poses.back());

  // Model2 is rigidly connected to Model1 which isn't moving so it should
  // remain at rest.
  EXPECT_EQ(m2Poses.front(), m2Poses.back());

  m1Poses.clear();
  m2Poses.clear();

  transport::Node node;
  auto pub = node.Advertise<msgs::Empty>("/model/M1/detachable_joint/detach");
  pub.Publish(msgs::Empty());
  std::this_thread::sleep_for(250ms);

  const std::size_t nItersAfterDetach{100};
  this->server->Run(true, nItersAfterDetach, false);

  ASSERT_EQ(nItersAfterDetach, m1Poses.size());
  ASSERT_EQ(nItersAfterDetach, m2Poses.size());

  // Model1 is still on the ground. It shouldn't move
  EXPECT_EQ(m1Poses.front(), m1Poses.back());

  // Model2 is now detached. It should be falling
  const double expDist =
      0.5 * 9.8 * pow(static_cast<double>(nItersAfterDetach-1) / 1000, 2);
  // Due integration error, we check that the travelled distance is greater than
  // the expected distance.
  EXPECT_GT(m2Poses.front().Pos().Z() - m2Poses.back().Pos().Z(), expDist);
}

/////////////////////////////////////////////////
TEST_F(DetachableJointTest, GZ_UTILS_TEST_DISABLED_ON_WIN32(LinksInSameModel))
{
  using namespace std::chrono_literals;

  this->StartServer("/test/worlds/detachable_joint.sdf");

  // A lambda that takes a model name and a mutable reference to a vector of
  // poses and returns another lambda that can be passed to
  // `Relay::OnPostUpdate`.
  auto poseRecorder =
      [](const std::string &_linkName, std::vector<math::Pose3d> &_poses)
  {
<<<<<<< HEAD
    return [&, _linkName](const sim::UpdateInfo &,
                          const sim::EntityComponentManager &_ecm)
=======
    return [&, _linkName](const UpdateInfo &,
                          const EntityComponentManager &_ecm)
>>>>>>> 216d5a51
    {
      _ecm.Each<components::Link, components::Name, components::Pose>(
          [&](const Entity &_entity, const components::Link *,
              const components::Name *_name,
              const components::Pose *_pose) -> bool
          {
            if (_name->Data() == _linkName)
            {
              EXPECT_NE(kNullEntity, _entity);
              _poses.push_back(_pose->Data());
            }
            return true;
          });
    };
  };

  std::vector<math::Pose3d> b1Poses, b2Poses;
  test::Relay testSystem1;
  testSystem1.OnPostUpdate(poseRecorder("body1", b1Poses));
  test::Relay testSystem2;
  testSystem2.OnPostUpdate(poseRecorder("body2", b2Poses));

  this->server->AddSystem(testSystem1.systemPtr);
  this->server->AddSystem(testSystem2.systemPtr);

  const std::size_t nIters{20};
  this->server->Run(true, nIters, false);

  ASSERT_EQ(nIters, b1Poses.size());
  ASSERT_EQ(nIters, b2Poses.size());

  // body1 is on the ground. It shouldn't move
  EXPECT_EQ(b1Poses.front(), b1Poses.back());

  // body2 is connected to body1 with a fixed joint so it should remain at rest
  // as well.
  EXPECT_EQ(b2Poses.front(), b2Poses.back());

  b1Poses.clear();
  b2Poses.clear();

  transport::Node node;
  auto pub = node.Advertise<msgs::Empty>("/model/M3/detachable_joint/detach");
  pub.Publish(msgs::Empty());
  std::this_thread::sleep_for(250ms);

  const std::size_t nItersAfterDetach{100};
  this->server->Run(true, nItersAfterDetach, false);

  ASSERT_EQ(nItersAfterDetach, b1Poses.size());
  ASSERT_EQ(nItersAfterDetach, b2Poses.size());

  // body1 is still on the ground. It shouldn't move
  EXPECT_EQ(b1Poses.front(), b1Poses.back());

  // body2 is now detached. It should be falling
  const double expDist =
      0.5 * 9.81 * pow(static_cast<double>(nItersAfterDetach - 1) / 1000, 2);
  // Due integration error, we check that the travelled distance is greater than
  // the expected distance.
  EXPECT_GT(b2Poses.front().Pos().Z() - b2Poses.back().Pos().Z(), expDist);
}<|MERGE_RESOLUTION|>--- conflicted
+++ resolved
@@ -71,13 +71,8 @@
   auto poseRecorder =
       [](const std::string &_modelName, std::vector<math::Pose3d> &_poses)
   {
-<<<<<<< HEAD
-    return [&, _modelName](const sim::UpdateInfo &,
-                           const sim::EntityComponentManager &_ecm)
-=======
     return [&, _modelName](const UpdateInfo &,
                            const EntityComponentManager &_ecm)
->>>>>>> 216d5a51
     {
       _ecm.Each<components::Model, components::Name, components::Pose>(
           [&](const Entity &_entity, const components::Model *,
@@ -154,13 +149,8 @@
   auto poseRecorder =
       [](const std::string &_linkName, std::vector<math::Pose3d> &_poses)
   {
-<<<<<<< HEAD
-    return [&, _linkName](const sim::UpdateInfo &,
-                          const sim::EntityComponentManager &_ecm)
-=======
     return [&, _linkName](const UpdateInfo &,
                           const EntityComponentManager &_ecm)
->>>>>>> 216d5a51
     {
       _ecm.Each<components::Link, components::Name, components::Pose>(
           [&](const Entity &_entity, const components::Link *,
