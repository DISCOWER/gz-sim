--- conflicted
+++ resolved
@@ -210,26 +210,7 @@
       common::removeAll(this->logsDir);
     }
     common::createDirectories(this->logsDir);
-  }
-
-  // Append extension to the end of a path, removing the separator at
-  //   the end of the path if necessary.
-  // \param[in] _path Path to append extension to. May have separator at
-  //   the end.
-  // \param[in] _ext Extension including dot "." to be appended
-  public: std::string AppendExtension(const std::string &_path,
-    const std::string &_ext)
-  {
-    std::string result = _path;
-
-    // Remove the separator at end of path
-    if (!std::string(1, _path.back()).compare(common::separator("")))
-    {
-      result = _path.substr(0, _path.length() - 1);
-    }
-    result += _ext;
-
-    return result;
+    common::createDirectories(this->logPlaybackDir);
   }
 
   // Append extension to the end of a path, removing the separator at
@@ -297,31 +278,16 @@
     }
   }
 
-<<<<<<< HEAD
   // Run the server to record, passing in compress flag.
   // \param[in] _recordSdfRoot SDF Root element of the world to load
   // \param[in] _compress Whether to specify the compress flag
   public: void Compress(sdf::Root &_recordSdfRoot,
       bool _compress = true)
-=======
-  // Run the server to record, passing in compress and overwrite flags.
-  // \param[in] _recordSdfRoot SDF Root element of the world to load
-  // \param[in] _compress Whether to specify the compress flag
-  // \param[in] _overwrite Whether to specify the overwrite flag
-  public: void CompressAndOverwrite(sdf::Root &_recordSdfRoot,
-      bool _compress = true, bool _overwrite = true)
->>>>>>> d4b39618
   {
     // Pass changed SDF to server
     ServerConfig recordServerConfig;
     recordServerConfig.SetSdfString(_recordSdfRoot.Element()->ToString(""));
 
-<<<<<<< HEAD
-=======
-    // Set overwrite flag
-    recordServerConfig.SetLogRecordOverwrite(_overwrite);
-
->>>>>>> d4b39618
     // Set compress flag
     recordServerConfig.SetLogRecordCompress(_compress);
 
@@ -339,17 +305,12 @@
       "test_logs");
 
   /// \brief Path to recorded log file
-<<<<<<< HEAD
   public: std::string logDir = common::joinPaths(logsDir,
       "test_logs_record");
 
   /// \brief Path to log file for playback
   public: std::string logPlaybackDir =
       common::joinPaths(this->logsDir, "test_logs_playback");
-=======
-  public: std::string recordDir = common::joinPaths(logsDir,
-      "test_logs_record");
->>>>>>> d4b39618
 };
 
 /////////////////////////////////////////////////
@@ -388,7 +349,7 @@
     recordServerConfig.SetUseLogRecord(true);
     recordServerConfig.SetLogRecordPath("");
 
-    // Run server
+    // Run for a few seconds to record different poses
     Server recordServer(recordServerConfig);
     recordServer.Run(true, 200, false);
   }
@@ -640,8 +601,7 @@
     ServerConfig recordServerConfig;
     recordServerConfig.SetSdfString(recordSdfRoot.Element()->ToString(""));
 
-    // This tells server to call AddRecordPlugin() where flags are passed to
-    //   recorder.
+    // This tells server to call AddRecordPlugin() where the logic happens
     recordServerConfig.SetUseLogRecord(true);
 
     // Mock command line arg. Set record path to something different from in SDF
@@ -649,7 +609,7 @@
     // Set this flag to simulate path being passed in from command line
     recordServerConfig.SetLogIgnoreSdfPath(true);
 
-    // Run server
+    // Run for a few seconds to record different poses
     Server recordServer(recordServerConfig);
     recordServer.Run(true, 200, false);
 
@@ -751,13 +711,13 @@
   {
     // World with moving entities
     const auto recordSdfPath = common::joinPaths(
-        std::string(PROJECT_SOURCE_PATH), "test", "worlds",
-        "log_record_dbl_pendulum.sdf");
+      std::string(PROJECT_SOURCE_PATH), "test", "worlds",
+      "log_record_dbl_pendulum.sdf");
 
     // Change log path in SDF to build directory
     sdf::Root recordSdfRoot;
     this->ChangeLogPath(recordSdfRoot, recordSdfPath, "LogRecord",
-        this->recordDir);
+        this->logDir);
     EXPECT_EQ(1u, recordSdfRoot.WorldCount());
 
     // Pass changed SDF to server
@@ -770,27 +730,22 @@
   }
 
   // Verify file is created
-  auto logFile = common::joinPaths(this->recordDir, "state.tlog");
+  auto logFile = common::joinPaths(this->logDir, "state.tlog");
   EXPECT_TRUE(common::exists(logFile));
 
-  // Create playback directory
-  std::string logPlaybackDir = common::joinPaths(this->logsDir,
-      "test_logs_playback");
-  common::createDirectories(logPlaybackDir);
-
-  // Move recorded file to playback directory
-  auto logPlaybackFile = common::joinPaths(logPlaybackDir, "state.tlog");
+  // move the log file to the playback directory
+  auto logPlaybackFile = common::joinPaths(this->logPlaybackDir, "state.tlog");
   common::moveFile(logFile, logPlaybackFile);
   EXPECT_TRUE(common::exists(logPlaybackFile));
 
   // World file to load
   const auto playSdfPath = common::joinPaths(std::string(PROJECT_SOURCE_PATH),
-      "test", "worlds", "log_playback.sdf");
+    "test", "worlds", "log_playback.sdf");
 
   // Change log path in world SDF to build directory
   sdf::Root playSdfRoot;
   this->ChangeLogPath(playSdfRoot, playSdfPath, "LogPlayback",
-      logPlaybackDir);
+      this->logPlaybackDir);
   ASSERT_EQ(1u, playSdfRoot.WorldCount());
 
   const auto sdfWorld = playSdfRoot.WorldByIndex(0);
@@ -1081,19 +1036,15 @@
     std::string(PROJECT_SOURCE_PATH), "test", "worlds",
     "log_record_dbl_pendulum.sdf");
 
-<<<<<<< HEAD
   ignLogInit(this->logDir, "server_console.log");
   EXPECT_EQ(this->logDir, ignLogDirectory());
-=======
-  ignLogInit(this->recordDir, "server_console.log");
->>>>>>> d4b39618
 
   // Record something to create some files
   {
     // Change log path in SDF to build directory
     sdf::Root recordSdfRoot;
     this->ChangeLogPath(recordSdfRoot, recordSdfPath, "LogRecord",
-        this->recordDir);
+        this->logDir);
 
     // Pass changed SDF to server
     ServerConfig recordServerConfig;
@@ -1107,17 +1058,8 @@
     // tlog-journal file
   }
 
-<<<<<<< HEAD
   // Test files exist
   const std::string tlogPath = common::joinPaths(this->logDir, "state.tlog");
-=======
-  // Test path exists
-  const std::string firstRecordPath = ignLogDirectory();
-  EXPECT_TRUE(common::exists(firstRecordPath));
-  // Test recorded file exists. (Server console log is elsewhere, in default
-  // timestamped dir.)
-  const std::string tlogPath = common::joinPaths(this->recordDir, "state.tlog");
->>>>>>> d4b39618
   EXPECT_TRUE(common::exists(tlogPath));
 
   auto clogPath = common::joinPaths(this->logDir, "server_console.log");
@@ -1136,18 +1078,12 @@
   // default behavior whenever the specified path already exists.
   // Path is set by SDF.
   {
-<<<<<<< HEAD
     EXPECT_TRUE(common::exists(this->logDir));
-=======
-    // Remove file recorded from first run
-    EXPECT_TRUE(common::removeFile(common::joinPaths(this->recordDir,
-        "state.tlog")));
->>>>>>> d4b39618
 
     // Change log path in SDF to build directory
     sdf::Root recordSdfRoot;
     this->ChangeLogPath(recordSdfRoot, recordSdfPath, "LogRecord",
-        this->recordDir);
+        this->logDir);
 
     // Pass changed SDF to server
     ServerConfig recordServerConfig;
@@ -1178,7 +1114,6 @@
   // default behavior whenever the specified path already exists.
   // Path is set by C++ API.
   {
-<<<<<<< HEAD
     // Pass SDF file to server
     ServerConfig recordServerConfig;
     recordServerConfig.SetSdfFile(recordSdfPath);
@@ -1228,11 +1163,6 @@
   std::vector<std::string> entriesBefore;
   entryList(logPath, entriesBefore);
 #endif
-=======
-    // Remove file recorded from previous run
-    EXPECT_TRUE(common::removeFile(common::joinPaths(this->recordDir,
-        "state.tlog")));
->>>>>>> d4b39618
 
   std::string tmpRecordSdfPath = common::joinPaths(this->logsDir,
     "with_record_path.sdf");
@@ -1241,12 +1171,8 @@
     // Change log path in SDF to build directory
     sdf::Root recordSdfRoot;
     this->ChangeLogPath(recordSdfRoot, recordSdfPath, "LogRecord",
-<<<<<<< HEAD
         this->logDir);
     EXPECT_EQ(1u, recordSdfRoot.WorldCount());
-=======
-        this->recordDir);
->>>>>>> d4b39618
 
     // Save changed SDF to temporary file
     // TODO(anyone): Does this work on Apple?
@@ -1301,21 +1227,10 @@
   // Path exists, command line --log-overwrite, should overwrite by
   // command-line logic in ign.cc
   {
-<<<<<<< HEAD
     // Command line triggers ign.cc, which handles creating a unique path if
     // file already exists, so as to not overwrite
     std::string cmd = kIgnCommand + " -r -v 4 --iterations 5 --log-overwrite "
       + "--record-path " + this->logDir + " " + kSdfFileOpt + recordSdfPath;
-=======
-    // Remove file recorded from previous run
-    EXPECT_TRUE(common::removeFile(common::joinPaths(this->recordDir,
-        "state.tlog")));
-
-    // Command line triggers ign.cc, which handles creating a unique path if
-    // file already exists, so as to not overwrite
-    std::string cmd = kIgnCommand + " -r -v 4 --iterations 5 --log-overwrite "
-      + "--record-path " + this->recordDir + kSdfFileOpt + recordSdfPath;
->>>>>>> d4b39618
     std::cout << "Running command [" << cmd << "]" << std::endl;
 
     // Run
@@ -1338,7 +1253,6 @@
   tlogPrevTime = std::filesystem::last_write_time(tlogStdPath);
 #endif
 
-<<<<<<< HEAD
   // Test case 5:
   // Path exists, no --log-overwrite, should create new files by command-line
   // logic in ign.cc
@@ -1352,12 +1266,6 @@
     // Run
     std::string output = customExecStr(cmd);
     std::cout << output << std::endl;
-=======
-    // Server console log should have been re-initialized in ign.cc to
-    // command-line path
-    EXPECT_TRUE(common::exists(common::joinPaths(this->recordDir,
-        "server_console.log")));
->>>>>>> d4b39618
   }
 
   // Old log files still exist
@@ -1614,14 +1522,11 @@
   // Test compressed file exists
   EXPECT_TRUE(common::exists(customCmpPath));
 
-  // Create new directory for playback tests
-  common::createDirectories(logPlaybackDir);
-
   // Move recorded file to playback directory
   // Prefix the zip by the name of the original recorded folder. Playback will
   // extract and assume subdirectory to take on the name of the zip file
   // without extension.
-  auto newCmpPath = common::joinPaths(logPlaybackDir,
+  auto newCmpPath = common::joinPaths(this->logPlaybackDir,
     common::basename(defaultCmpPath));
   common::moveFile(customCmpPath, newCmpPath);
   EXPECT_TRUE(common::exists(newCmpPath));
@@ -1792,268 +1697,4 @@
   EXPECT_TRUE(common::exists(this->AppendExtension(recordPath, "(2).zip")));
 
   this->RemoveLogsDir();
-}
-
-/////////////////////////////////////////////////
-TEST_F(LogSystemTest, LogCompress)
-{
-  // Create temp directory to store log
-  this->CreateLogsDir();
-
-  // Define paths
-  const std::string recordPath = this->recordDir;
-  const std::string defaultCmpPath = this->AppendExtension(recordPath,
-      ".zip");
-
-  // Record and compress to default path
-  {
-    // World to record
-    const auto recordSdfPath = common::joinPaths(
-        std::string(PROJECT_SOURCE_PATH), "test", "worlds",
-        "log_record_dbl_pendulum.sdf");
-
-    // Change log path in SDF to build directory
-    sdf::Root recordSdfRoot;
-    this->ChangeLogPath(recordSdfRoot, recordSdfPath, "LogRecord",
-        recordPath);
-
-    // Pass changed SDF to server
-    ServerConfig recordServerConfig;
-    recordServerConfig.SetSdfString(recordSdfRoot.Element()->ToString(""));
-
-    // Set compress flag
-    recordServerConfig.SetLogRecordCompress(true);
-
-    // This tells server to call AddRecordPlugin() where flags are passed to
-    //   recorder.
-    recordServerConfig.SetUseLogRecord(true);
-
-    // Run server
-    Server recordServer(recordServerConfig);
-    recordServer.Run(true, 100, false);
-  }
-
-  // Test compressed to default directory
-  EXPECT_TRUE(common::exists(defaultCmpPath));
-
-  std::string customCmpPath = this->AppendExtension(this->recordDir,
-      "_custom.zip");
-
-  // Record and compress to custom path
-  {
-    // World to record
-    const auto recordSdfPath = common::joinPaths(
-        std::string(PROJECT_SOURCE_PATH), "test", "worlds",
-        "log_record_dbl_pendulum.sdf");
-
-    // Get SDF root
-    sdf::Root recordSdfRoot;
-    recordSdfRoot.Load(recordSdfPath);
-
-    // Pass SDF to server
-    ServerConfig recordServerConfig;
-    recordServerConfig.SetSdfString(recordSdfRoot.Element()->ToString(""));
-
-    // Set compress flag
-    recordServerConfig.SetLogRecordCompress(true);
-
-    // Set compress path
-    recordServerConfig.SetLogRecordCompressPath(customCmpPath);
-
-    // Set record path
-    recordServerConfig.SetLogRecordPath(this->recordDir);
-    recordServerConfig.SetLogIgnoreSdfPath(true);
-
-    // This tells server to call AddRecordPlugin() where flags are passed to
-    //   recorder.
-    recordServerConfig.SetUseLogRecord(true);
-
-    // Run server for enough time to record a few poses for playback
-    Server recordServer(recordServerConfig);
-    recordServer.Run(true, 500, false);
-  }
-
-  // Test compressed file exists
-  EXPECT_TRUE(common::exists(customCmpPath));
-
-  // Create new directory for playback tests
-  std::string logPlaybackDir = common::joinPaths(this->logsDir,
-      "test_logs_playback");
-  common::createDirectories(logPlaybackDir);
-
-  // Move recorded file to playback directory
-  // Prefix the zip by the name of the original recorded folder. Playback will
-  // extract and assume subdirectory to take on the name of the zip file
-  // without extension.
-  auto newCmpPath = common::joinPaths(logPlaybackDir,
-    common::basename(defaultCmpPath));
-  common::moveFile(customCmpPath, newCmpPath);
-  EXPECT_TRUE(common::exists(newCmpPath));
-
-  // Play back compressed file
-  {
-    // World with playback plugin
-    const auto playSdfPath = common::joinPaths(std::string(PROJECT_SOURCE_PATH),
-        "test", "worlds", "log_playback.sdf");
-
-    // Change log path in world SDF to build directory
-    sdf::Root playSdfRoot;
-    this->ChangeLogPath(playSdfRoot, playSdfPath, "LogPlayback",
-        newCmpPath);
-
-    // Pass changed SDF to server
-    ServerConfig playServerConfig;
-    playServerConfig.SetSdfString(playSdfRoot.Element()->ToString(""));
-
-    // Run server
-    Server playServer(playServerConfig);
-    playServer.Run(true, 100, false);
-  }
-
-  // Remove compressed recorded file. Then the directory should still contain
-  // the decompressed files and not be empty
-  EXPECT_TRUE(common::removeFile(newCmpPath));
-
-  // Test that the parent path still contains other files - therefore non-empty
-  // and cannot be removed.
-  std::string decompPath = common::parentPath(newCmpPath);
-  EXPECT_FALSE(common::removeDirectory(decompPath));
-
-  this->RemoveLogsDir();
-}
-
-/////////////////////////////////////////////////
-TEST_F(LogSystemTest, LogCompressOverwrite)
-{
-  // Create temp directory to store log
-  this->CreateLogsDir();
-
-  // Define paths
-  const std::string recordPath = this->recordDir;
-  const std::string defaultCmpPath = this->AppendExtension(recordPath,
-      ".zip");
-
-  // World to record
-  const auto recordSdfPath = common::joinPaths(
-      std::string(PROJECT_SOURCE_PATH), "test", "worlds",
-      "log_record_dbl_pendulum.sdf");
-
-  // Change log path in SDF to build directory
-  sdf::Root recordSdfRoot;
-  this->ChangeLogPath(recordSdfRoot, recordSdfPath, "LogRecord",
-      recordPath);
-
-  // Compress + overwrite, recorded directory exists, compressed file does not
-  {
-    // Create recording directory so that it exists
-    common::createDirectories(recordPath);
-
-    // Test case pre-condition
-    EXPECT_TRUE(common::exists(recordPath));
-    EXPECT_FALSE(common::exists(defaultCmpPath));
-
-    this->CompressAndOverwrite(recordSdfRoot);
-  }
-
-  EXPECT_TRUE(common::exists(defaultCmpPath));
-  EXPECT_FALSE(common::exists(recordPath));
-
-  // Compress + overwrite, compressed file exists, recorded directory does not
-  {
-    // Test case pre-condition
-    EXPECT_FALSE(common::exists(recordPath));
-    EXPECT_TRUE(common::exists(defaultCmpPath));
-
-    this->CompressAndOverwrite(recordSdfRoot);
-  }
-
-  EXPECT_TRUE(common::exists(defaultCmpPath));
-  EXPECT_FALSE(common::exists(recordPath));
-
-  this->RemoveLogsDir();
-}
-
-/////////////////////////////////////////////////
-TEST_F(LogSystemTest, LogCompressCmdLine)
-{
-  // Create temp directory to store log
-  this->CreateLogsDir();
-
-  // Define paths
-  const std::string recordPath = this->recordDir;
-  const std::string defaultCmpPath = this->AppendExtension(recordPath,
-      ".zip");
-
-  // World to record
-  const auto recordSdfPath = common::joinPaths(
-      std::string(PROJECT_SOURCE_PATH), "test", "worlds",
-      "log_record_dbl_pendulum.sdf");
-
-  // Change log path in SDF to build directory
-  sdf::Root recordSdfRoot;
-  this->ChangeLogPath(recordSdfRoot, recordSdfPath, "LogRecord",
-      recordPath);
-
-  // Compress only, both recorded directory and compressed file exist
-  {
-    // Create compressed file
-    this->CompressAndOverwrite(recordSdfRoot);
-
-    // Recreate recording directory so that it exists
-    common::createDirectories(recordPath);
-
-    // Test case pre-condition
-    EXPECT_TRUE(common::exists(recordPath));
-    EXPECT_TRUE(common::exists(defaultCmpPath));
-
-    // Command line triggers ign.cc, which handles creating a unique path if
-    // file already exists, so as to not overwrite
-    std::string cmd = kIgnCommand + " -r -v 4 --iterations 5 --log-compress "
-      + "--record-path " + recordPath
-      + kSdfFileOpt + recordSdfPath;
-    std::cout << "Running command [" << cmd << "]" << std::endl;
-
-    std::string output = customExecStr(cmd);
-    std::cout << output << std::endl;
-  }
-
-  // Original files should still exist
-  EXPECT_TRUE(common::exists(recordPath));
-  EXPECT_TRUE(common::exists(defaultCmpPath));
-
-  // An automatically renamed file should have been created
-  EXPECT_TRUE(common::exists(this->AppendExtension(recordPath, "(1).zip")));
-  // Automatically renamed directory should have been removed by record plugin
-  EXPECT_FALSE(common::exists(recordPath + "(1)"));
-
-  // Compress only, compressed file exists, auto-renamed compressed file
-  // e.g. *(1) exists, recorded directory does not
-  {
-    // Remove directory if exists
-    common::removeAll(recordPath);
-
-    // Test case pre-condition
-    EXPECT_TRUE(common::exists(defaultCmpPath));
-    EXPECT_FALSE(common::exists(recordPath));
-    EXPECT_TRUE(common::exists(this->AppendExtension(recordPath, "(1).zip")));
-
-    // Command line triggers ign.cc, which handles creating a unique path if
-    // file already exists, so as to not overwrite
-    std::string cmd = kIgnCommand + " -r -v 4 --iterations 5 --log-compress "
-      + "--record-path " + recordPath
-      + kSdfFileOpt + recordSdfPath;
-    std::cout << "Running command [" << cmd << "]" << std::endl;
-
-    std::string output = customExecStr(cmd);
-    std::cout << output << std::endl;
-  }
-
-  // Original files should stay same as initial condition
-  EXPECT_TRUE(common::exists(defaultCmpPath));
-  EXPECT_FALSE(common::exists(recordPath));
-
-  // An automatically renamed file should have been created
-  EXPECT_TRUE(common::exists(this->AppendExtension(recordPath, "(2).zip")));
-
-  this->RemoveLogsDir();
 }