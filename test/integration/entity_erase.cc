/*
 * Copyright (C) 2018 Open Source Robotics Foundation
 *
 * Licensed under the Apache License, Version 2.0 (the "License");
 * you may not use this file except in compliance with the License.
 * You may obtain a copy of the License at
 *
 *     http://www.apache.org/licenses/LICENSE-2.0
 *
 * Unless required by applicable law or agreed to in writing, software
 * distributed under the License is distributed on an "AS IS" BASIS,
 * WITHOUT WARRANTIES OR CONDITIONS OF ANY KIND, either express or implied.
 * See the License for the specific language governing permissions and
 * limitations under the License.
 *
*/

#include <gtest/gtest.h>

#include <optional>

#include <gz/utils/ExtraTestMacros.hh>

#include "gz/sim/Server.hh"
#include "test_config.hh"  // NOLINT(build/include)
#include "../helpers/EnvTestFixture.hh"

using namespace gz;
using namespace sim;
using namespace std::chrono_literals;

class PhysicsSystemFixture : public InternalFixture<::testing::Test>
{
};

/////////////////////////////////////////////////
// See https://github.com/gazebosim/gz-sim/issues/1175
TEST_F(PhysicsSystemFixture,
       GZ_UTILS_TEST_DISABLED_ON_WIN32(CreatePhysicsWorld))
{
<<<<<<< HEAD
  gz::sim::ServerConfig serverConfig;
=======
  ServerConfig serverConfig;
>>>>>>> 216d5a51

  serverConfig.SetSdfFile(std::string(PROJECT_SOURCE_PATH) +
    "/test/worlds/shapes.sdf");

<<<<<<< HEAD
  sim::Server server(serverConfig);
=======
  Server server(serverConfig);
>>>>>>> 216d5a51
  EXPECT_TRUE(server.HasEntity("box"));
  EXPECT_TRUE(server.HasEntity("capsule"));
  EXPECT_TRUE(server.HasEntity("cylinder"));
  EXPECT_TRUE(server.HasEntity("ellipsoid"));
  EXPECT_TRUE(server.HasEntity("sphere"));
  server.SetUpdatePeriod(1ns);

  // Remove the entity.
  EXPECT_TRUE(server.RequestRemoveEntity("box"));
  // Nothing changes because the server has not been stepped.
  EXPECT_TRUE(server.HasEntity("box"));
  EXPECT_TRUE(server.HasEntity("capsule"));
  EXPECT_TRUE(server.HasEntity("cylinder"));
  EXPECT_TRUE(server.HasEntity("ellipsoid"));
  EXPECT_TRUE(server.HasEntity("sphere"));
  // Take one step and the entity should be removed.
  server.Run(true, 1, false);
  EXPECT_FALSE(server.HasEntity("box"));
  EXPECT_TRUE(server.HasEntity("capsule"));
  EXPECT_TRUE(server.HasEntity("cylinder"));
  EXPECT_TRUE(server.HasEntity("ellipsoid"));
  EXPECT_TRUE(server.HasEntity("sphere"));

  EXPECT_TRUE(server.RequestRemoveEntity("cylinder"));
  server.Run(true, 1, false);
  EXPECT_FALSE(server.HasEntity("box"));
  EXPECT_FALSE(server.HasEntity("cylinder"));
  EXPECT_TRUE(server.HasEntity("capsule"));
  EXPECT_TRUE(server.HasEntity("ellipsoid"));
  std::optional<Entity> entity = server.EntityByName("sphere");
  EXPECT_NE(std::nullopt, entity);
  EXPECT_TRUE(server.RequestRemoveEntity(*entity));

  server.Run(true, 1, false);
  EXPECT_FALSE(server.HasEntity("box"));
  EXPECT_FALSE(server.HasEntity("cylinder"));
  EXPECT_TRUE(server.HasEntity("capsule"));
  EXPECT_TRUE(server.HasEntity("ellipsoid"));
  EXPECT_FALSE(server.HasEntity("sphere"));
}<|MERGE_RESOLUTION|>--- conflicted
+++ resolved
@@ -38,20 +38,12 @@
 TEST_F(PhysicsSystemFixture,
        GZ_UTILS_TEST_DISABLED_ON_WIN32(CreatePhysicsWorld))
 {
-<<<<<<< HEAD
-  gz::sim::ServerConfig serverConfig;
-=======
   ServerConfig serverConfig;
->>>>>>> 216d5a51
 
   serverConfig.SetSdfFile(std::string(PROJECT_SOURCE_PATH) +
     "/test/worlds/shapes.sdf");
 
-<<<<<<< HEAD
-  sim::Server server(serverConfig);
-=======
   Server server(serverConfig);
->>>>>>> 216d5a51
   EXPECT_TRUE(server.HasEntity("box"));
   EXPECT_TRUE(server.HasEntity("capsule"));
   EXPECT_TRUE(server.HasEntity("cylinder"));
