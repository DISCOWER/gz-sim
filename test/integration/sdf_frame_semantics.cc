/*
 * Copyright (C) 2019 Open Source Robotics Foundation
 *
 * Licensed under the Apache License, Version 2.0 (the "License");
 * you may not use this file except in compliance with the License.
 * You may obtain a copy of the License at
 *
 *     http://www.apache.org/licenses/LICENSE-2.0
 *
 * Unless required by applicable law or agreed to in writing, software
 * distributed under the License is distributed on an "AS IS" BASIS,
 * WITHOUT WARRANTIES OR CONDITIONS OF ANY KIND, either express or implied.
 * See the License for the specific language governing permissions and
 * limitations under the License.
 *
 */
#include <gtest/gtest.h>

#include <string>
#include <memory>

#include <sdf/Root.hh>
#include <sdf/Model.hh>

#include <gz/utils/ExtraTestMacros.hh>

#include "gz/sim/EntityComponentManager.hh"
#include "gz/sim/EventManager.hh"
#include "gz/sim/Link.hh"
#include "gz/sim/Model.hh"
#include "gz/sim/SdfEntityCreator.hh"
#include "gz/sim/Server.hh"
#include "gz/sim/SystemLoader.hh"
#include "gz/sim/Types.hh"
#include "test_config.hh"

#include "gz/sim/components/Collision.hh"
#include "gz/sim/components/Link.hh"
#include "gz/sim/components/Model.hh"
#include "gz/sim/components/Name.hh"
#include "gz/sim/components/Pose.hh"
#include "gz/sim/components/ParentEntity.hh"
#include "gz/sim/components/Visual.hh"
#include "gz/sim/components/World.hh"

#include "../helpers/Relay.hh"
#include "../helpers/EnvTestFixture.hh"

using namespace gz;
using namespace sim;

class SdfFrameSemanticsTest : public InternalFixture<::testing::Test>
{
  public: ::testing::AssertionResult StartServer(
    const gz::sim::ServerConfig &_serverConfig =
      gz::sim::ServerConfig())
  {
    this->relay = std::make_unique<test::Relay>();
    this->server = std::make_unique<Server>(_serverConfig);
    using namespace std::chrono_literals;
    this->server->SetUpdatePeriod(0ns);

    EXPECT_FALSE(this->server->Running());
    EXPECT_FALSE(*this->server->Running(0));
    // A pointer to the ecm. This will be valid once we run the mock system
    relay->OnPreUpdate(
<<<<<<< HEAD
        [this](const sim::UpdateInfo &, sim::EntityComponentManager &_ecm)
=======
        [this](const UpdateInfo &, EntityComponentManager &_ecm)
>>>>>>> 216d5a51
        {
          this->ecm = &_ecm;
        });

    this->server->AddSystem(this->relay->systemPtr);
    this->server->Run(true, 1, false);
    if (nullptr == this->ecm)
    {
      return ::testing::AssertionFailure()
        << "Failed to create EntityComponentManager";
    }

    this->creator =
        std::make_unique<SdfEntityCreator>(*this->ecm, this->dummyEventMgr);
    return ::testing::AssertionSuccess();
  }

  public: void SpawnModelSDF(const std::string &_sdfString)
  {
    ASSERT_NE(this->server, nullptr);
    ASSERT_NE(this->creator, nullptr);

    sdf::Root root;
    sdf::Errors errors = root.LoadSdfString(_sdfString);
    EXPECT_TRUE(errors.empty());
    ASSERT_NE(nullptr, root.Model());

    Entity modelEntity = this->creator->CreateEntities(root.Model());
    Entity worldEntity = this->ecm->EntityByComponents(components::World());
    this->creator->SetParent(modelEntity, worldEntity);
  }

<<<<<<< HEAD
  public: sim::Model GetModel(const std::string &_name)
  {
    return sim::Model(this->ecm->EntityByComponents(
=======
  public: Model GetModel(const std::string &_name)
  {
    return Model(this->ecm->EntityByComponents(
>>>>>>> 216d5a51
        components::Model(), components::Name(_name)));
  }

  public: sim::Model GetChildModel(Entity _parent, const std::string &_name)
  {
    return sim::Model(
      this->ecm->EntityByComponents(
        components::Model(),
        components::ParentEntity(_parent),
        components::Name(_name)));
  }

  public: math::Pose3d GetPose(Entity _entity)
  {
    auto poseComp = this->ecm->Component<components::Pose>(_entity);
    // Use EXPECT since we can't use ASSERT here
    EXPECT_NE(poseComp, nullptr);
    return poseComp->Data();
  }

  public: math::Pose3d GetWorldPose(Entity _entity)
  {
    auto poseComp = this->ecm->Component<components::WorldPose>(_entity);
    // Use EXPECT since we can't use ASSERT here
    EXPECT_NE(poseComp, nullptr);
    return poseComp->Data();
  }

  public: std::unique_ptr<test::Relay> relay;
  public: std::unique_ptr<Server> server;
  public: EntityComponentManager *ecm {nullptr};
  // We won't use the event manager but it's required to create an
  // SdfEntityCreator
  public: EventManager dummyEventMgr;
  public: std::unique_ptr<SdfEntityCreator> creator;
};

// See https://github.com/gazebosim/gz-sim/issues/1175
TEST_F(SdfFrameSemanticsTest, GZ_UTILS_TEST_DISABLED_ON_WIN32(LinkRelativeTo))
{
  const std::string modelSdf = R"sdf(
  <sdf version="1.7">
    <model name="M">
      <pose>0.0 0 2 0 0 0</pose>
      <link name="L1">
        <pose>0.5 0 0 0 0 3.14159265358979</pose>
      </link>
      <link name="L2">
        <pose relative_to="L1">0.5 0 1 0 0 0</pose>
      </link>
    </model>
  </sdf>
  )sdf";

  ASSERT_TRUE(this->StartServer());
  this->SpawnModelSDF(modelSdf);

  auto model = this->GetModel("M");
  ASSERT_TRUE(model.Valid(*this->ecm));

  Entity link2 = model.LinkByName(*this->ecm, "L2");
  EXPECT_NE(link2, kNullEntity);

  // Expect the pose of L2 relative to model to be 0 0 1 0 0 pi
<<<<<<< HEAD
  gz::math::Pose3d expRelPose(0, 0, 1, 0, 0, GZ_PI);
  gz::math::Pose3d expWorldPose(0, 0, 3, 0, 0, GZ_PI);
=======
  math::Pose3d expRelPose(0, 0, 1, 0, 0, IGN_PI);
  math::Pose3d expWorldPose(0, 0, 3, 0, 0, IGN_PI);
>>>>>>> 216d5a51

  EXPECT_EQ(expRelPose, this->GetPose(link2));

  // Create WorldPose component to be populated by physics
  this->ecm->CreateComponent(link2, components::WorldPose());

  // Step once and check
  this->server->Run(true, 1, false);

  EXPECT_EQ(expRelPose, this->GetPose(link2));
  EXPECT_EQ(expWorldPose, this->GetWorldPose(link2));
}

TEST_F(SdfFrameSemanticsTest, JointRelativeTo)
{
  const std::string modelSdf = R"sdf(
  <sdf version="1.7">
    <model name="M">
      <pose>1.0 0 0 0 0 0</pose>
      <link name="L1">
        <pose>0.0 0 1 0 0 0</pose>
      </link>
      <link name="L2">
        <pose>0.0 0 2 0 0 0</pose>
      </link>
      <link name="L3">
        <pose>0.0 0 3 0 0 0</pose>
      </link>
      <joint name="J1" type="revolute">
        <parent>L1</parent>
        <child>L2</child>
      </joint>
      <joint name="J2" type="revolute">
        <pose relative_to="L2"/>
        <parent>L2</parent>
        <child>L3</child>
      </joint>
    </model>
  </sdf>
  )sdf";

  ASSERT_TRUE(this->StartServer());
  this->SpawnModelSDF(modelSdf);

  auto model = this->GetModel("M");
  ASSERT_TRUE(model.Valid(*this->ecm));

  Entity link2 = model.LinkByName(*this->ecm, "L2");
  EXPECT_NE(link2, kNullEntity);

  Entity joint1 = model.JointByName(*this->ecm, "J1");
  EXPECT_NE(joint1, kNullEntity);

  Entity joint2 = model.JointByName(*this->ecm, "J2");
  EXPECT_NE(joint2, kNullEntity);

  // Create WorldPose component to be populated by physics
  this->ecm->CreateComponent(joint1, components::WorldPose());
  this->ecm->CreateComponent(joint2, components::WorldPose());

  // Step once and check
  this->server->Run(true, 1, false);

  // Expect the pose of J1 relative to model to be the same as L2 (default
  // behavior)
<<<<<<< HEAD
  gz::math::Pose3d expWorldPose(1, 0, 2, 0, 0, 0);
=======
  math::Pose3d expWorldPose(1, 0, 2, 0, 0, 0);
>>>>>>> 216d5a51

  // Expect the pose of J2 relative to model to be the same as L2 (non default
  // behavior due to "relative_to='L2'")
  // TODO(anyone) Enable the following expectations when a joint's WorldPose
  // can be computed by gz-physics.
  // EXPECT_EQ(expWorldPose, this->GetWorldPose(joint1));
  // EXPECT_EQ(expWorldPose, this->GetWorldPose(joint2));
}

TEST_F(SdfFrameSemanticsTest, VisualCollisionRelativeTo)
{
  const std::string modelSdf = R"sdf(
  <sdf version="1.7">
    <model name="M">
      <pose>1.0 0 0 0 0 0</pose>
      <link name="L1">
        <pose>0.0 0 1 0 0 0</pose>
      </link>
      <link name="L2">
        <pose>0.0 0 2 0 0 0</pose>
        <visual name="v1">
          <pose relative_to="L1"/>
          <geometry><sphere><radius>1</radius></sphere></geometry>
        </visual>
        <collision name="c1">
          <pose relative_to="L1"/>
          <geometry><sphere><radius>1</radius></sphere></geometry>
        </collision>
      </link>
    </model>
  </sdf>
  )sdf";

  ASSERT_TRUE(this->StartServer());
  this->SpawnModelSDF(modelSdf);

  auto model = this->GetModel("M");
  ASSERT_TRUE(model.Valid(*this->ecm));

  Entity link2 = model.LinkByName(*this->ecm, "L2");
  EXPECT_NE(link2, kNullEntity);

  Entity visual = this->ecm->EntityByComponents(
      components::ParentEntity(link2), components::Name("v1"),
      components::Visual());
  EXPECT_NE(visual, kNullEntity);

  Entity collision = this->ecm->EntityByComponents(
      components::ParentEntity(link2), components::Name("c1"),
      components::Collision());
  EXPECT_NE(collision, kNullEntity);

  // Expect the pose of v1 and relative to L2 (their parent link) to be the same
  // as the pose of L1 relative to L2
<<<<<<< HEAD
  gz::math::Pose3d expPose(0, 0, -1, 0, 0, 0);
=======
  math::Pose3d expPose(0, 0, -1, 0, 0, 0);
>>>>>>> 216d5a51
  EXPECT_EQ(expPose, this->GetPose(visual));
  EXPECT_EQ(expPose, this->GetPose(collision));

  // Step once and check, the pose should still be close to its initial pose
  this->server->Run(true, 1, false);

  EXPECT_EQ(expPose, this->GetPose(visual));
  EXPECT_EQ(expPose, this->GetPose(collision));
}

TEST_F(SdfFrameSemanticsTest, ExplicitFramesWithLinks)
{
  const std::string modelSdf = R"sdf(
  <sdf version="1.7">
    <model name="M">
      <pose>1.0 0 0 0 0 0</pose>
      <frame name="F1">
        <pose>0.0 0 1 0 0 0</pose>
      </frame>
      <link name="L1">
        <pose relative_to="F1"/>
      </link>

      <frame name="F2" attached_to="L1">
        <pose relative_to="__model__">0.0 0 0 0 0 0</pose>
      </frame>
      <link name="L2">
        <pose relative_to="F2"/>
      </link>
    </model>
  </sdf>
  )sdf";

  ASSERT_TRUE(this->StartServer());
  this->SpawnModelSDF(modelSdf);

  auto model = this->GetModel("M");
  ASSERT_TRUE(model.Valid(*this->ecm));

  Entity link1 = model.LinkByName(*this->ecm, "L1");
  EXPECT_NE(link1, kNullEntity);

  Entity link2 = model.LinkByName(*this->ecm, "L2");
  EXPECT_NE(link2, kNullEntity);

  // Expect the pose of L1 and relative to M to be the same
  // as the pose of F1 relative to M
<<<<<<< HEAD
  gz::math::Pose3d link1ExpRelativePose(0, 0, 1, 0, 0, 0);
=======
  math::Pose3d link1ExpRelativePose(0, 0, 1, 0, 0, 0);
>>>>>>> 216d5a51

  EXPECT_EQ(link1ExpRelativePose, this->GetPose(link1));

  // Expect the pose of L2 and relative to M to be the same
  // as the pose of F2, which is at the origin of M
<<<<<<< HEAD
  gz::math::Pose3d link2ExpRelativePose = gz::math::Pose3d::Zero;
=======
  math::Pose3d link2ExpRelativePose = math::Pose3d::Zero;
>>>>>>> 216d5a51

  EXPECT_EQ(link2ExpRelativePose, this->GetPose(link2));

  // Step once and check
  this->server->Run(true, 1, false);

  EXPECT_EQ(link1ExpRelativePose, this->GetPose(link1));
  EXPECT_EQ(link2ExpRelativePose, this->GetPose(link2));
}

TEST_F(SdfFrameSemanticsTest, ExplicitFramesWithJoints)
{
  const std::string modelSdf = R"sdf(
  <sdf version="1.7">
    <model name="M">
      <pose>1.0 0 0 0 0 0</pose>
      <frame name="F1">
        <pose>0.0 0 2 0 0 0</pose>
      </frame>
      <link name="L1">
        <pose relative_to="F1"/>
      </link>
      <link name="L2">
        <pose>0 1 0 0 0 0</pose>
      </link>
      <joint name="J1" type="revolute">
        <pose relative_to="F1"/>
        <parent>L1</parent>
        <child>L2</child>
      </joint>
    </model>
  </sdf>
  )sdf";

  ASSERT_TRUE(this->StartServer());
  this->SpawnModelSDF(modelSdf);

  auto model = this->GetModel("M");
  ASSERT_TRUE(model.Valid(*this->ecm));

  Entity joint1 = model.JointByName(*this->ecm, "J1");
  EXPECT_NE(joint1, kNullEntity);

  this->ecm->CreateComponent(joint1, components::WorldPose());
  // Step once and check
  this->server->Run(true, 1, false);

  // Expect the pose of J1 relative to model to be the same as F1 in world
<<<<<<< HEAD
  gz::math::Pose3d expWorldPose(1, 0, 2, 0, 0, 0);
=======
  math::Pose3d expWorldPose(1, 0, 2, 0, 0, 0);
>>>>>>> 216d5a51
  // TODO(anyone) Enable the following expectation when a joint's WorldPose
  // can be computed by gz-physics.
  // EXPECT_EQ(expWorldPose, this->GetWorldPose(joint1));
}

TEST_F(SdfFrameSemanticsTest, ExplicitFramesWithVisualAndCollision)
{
  const std::string modelSdf = R"sdf(
  <sdf version="1.7">
    <model name="M">
      <pose>1.0 0 0 0 0 0</pose>
      <frame name="F1">
        <pose relative_to="L1">0 0 1 0 0 0</pose>
      </frame>
      <link name="L1">
        <pose>0 0 2 0 0 0</pose>
        <visual name="v1">
          <pose relative_to="F1"/>
          <geometry><sphere><radius>1</radius></sphere></geometry>
        </visual>
        <collision name="c1">
          <pose relative_to="F1"/>
          <geometry><sphere><radius>1</radius></sphere></geometry>
        </collision>
      </link>
    </model>
  </sdf>
  )sdf";

  ASSERT_TRUE(this->StartServer());
  this->SpawnModelSDF(modelSdf);

  auto model = this->GetModel("M");
  ASSERT_TRUE(model.Valid(*this->ecm));

  Entity link1 = model.LinkByName(*this->ecm, "L1");
  EXPECT_NE(link1, kNullEntity);

  Entity visual = this->ecm->EntityByComponents(
      components::ParentEntity(link1), components::Name("v1"),
      components::Visual());
  EXPECT_NE(visual, kNullEntity);

  Entity collision = this->ecm->EntityByComponents(
      components::ParentEntity(link1), components::Name("c1"),
      components::Collision());
  EXPECT_NE(collision, kNullEntity);

  // Expect the pose of v1 and relative to L1 (their parent link) to be the same
  // as the pose of F1 relative to L1
<<<<<<< HEAD
  gz::math::Pose3d expPose(0, 0, 1, 0, 0, 0);
=======
  math::Pose3d expPose(0, 0, 1, 0, 0, 0);
>>>>>>> 216d5a51
  EXPECT_EQ(expPose, this->GetPose(visual));
  EXPECT_EQ(expPose, this->GetPose(collision));

  // Step once and check, the pose should still be close to its initial pose
  this->server->Run(true, 1, false);

  EXPECT_EQ(expPose, this->GetPose(visual));
  EXPECT_EQ(expPose, this->GetPose(collision));
}

TEST_F(SdfFrameSemanticsTest, NestedModelsRelativeTo)
{
  const std::string modelSdf = R"sdf(
  <sdf version="1.8">
    <model name="M1">
      <link name="L1">
        <pose relative_to="M2::L2">1 0 0 0 0 0</pose>
      </link>
      <model name="M2">
        <frame name="F1">
          <pose>0 0 1 0 0 0</pose>
        </frame>
        <link name="L2">
          <pose relative_to="F1">0 1 0 0 0 0</pose>
        </link>
      </model>
    </model>
  </sdf>
  )sdf";

  ASSERT_TRUE(this->StartServer());
  this->SpawnModelSDF(modelSdf);

  auto model1 = this->GetModel("M1");
  ASSERT_TRUE(model1.Valid(*this->ecm));

  auto model2 = this->GetModel("M2");
  ASSERT_TRUE(model2.Valid(*this->ecm));

  Entity link1 = model1.LinkByName(*this->ecm, "L1");
  ASSERT_NE(link1, kNullEntity);

  Entity link2 = model2.LinkByName(*this->ecm, "L2");
  ASSERT_NE(link2, kNullEntity);

  const gz::math::Pose3d link1ExpectedPose(1, 1, 1, 0, 0, 0);
  const gz::math::Pose3d link2ExpectedPose(0, 1, 1, 0, 0, 0);

  EXPECT_EQ(link1ExpectedPose, this->GetPose(link1));
  EXPECT_EQ(link2ExpectedPose, this->GetPose(link2));

  // Step once and check, the pose should still be close to its initial pose
  this->server->Run(true, 1, false);

  EXPECT_EQ(link1ExpectedPose, this->GetPose(link1));
  EXPECT_EQ(link2ExpectedPose, this->GetPose(link2));
}

TEST_F(SdfFrameSemanticsTest,
       GZ_UTILS_TEST_DISABLED_ON_WIN32(IncludeNestedModelsRelativeToTPE))
{
  std::string path = std::string(PROJECT_SOURCE_PATH) + "/test/worlds/models";
  gz::common::setenv("GZ_SIM_RESOURCE_PATH", path.c_str());
  gz::sim::ServerConfig serverConfig;
  serverConfig.SetResourceCache(path);
  serverConfig.SetPhysicsEngine("gz-physics-tpe-plugin");

  const std::string sdfFile = std::string(PROJECT_SOURCE_PATH) +
    "/test/worlds/include_nested_models.sdf";
  serverConfig.SetSdfFile(sdfFile);

  ASSERT_TRUE(this->StartServer(serverConfig));

  auto includeNestedModel = this->GetModel("include_nested_new_name");
  ASSERT_TRUE(includeNestedModel.Valid(*this->ecm));

  auto model00 = this->GetModel("model_00");
  ASSERT_TRUE(model00.Valid(*this->ecm));

  auto nestedModel =
    this->GetChildModel(includeNestedModel.Entity(), "nested_models_new_name");
  ASSERT_TRUE(nestedModel.Valid(*this->ecm));

  auto nestedModel00 = this->GetChildModel(nestedModel.Entity(), "model_00");
  ASSERT_TRUE(nestedModel00.Valid(*this->ecm));

  auto nestedModel01 = this->GetChildModel(nestedModel00.Entity(), "model_01");
  ASSERT_TRUE(nestedModel01.Valid(*this->ecm));

  Entity link00 = includeNestedModel.LinkByName(*this->ecm, "link_00");
  ASSERT_NE(link00, kNullEntity);

  gz::math::Pose3d link00ExpectedPose(30, 32, 34, 0, 0, 0);
  EXPECT_EQ(link00ExpectedPose, this->GetPose(link00));

  auto link01 = includeNestedModel.LinkByName(*this->ecm, "link_01");
  ASSERT_NE(link01, kNullEntity);

  gz::math::Pose3d link01ExpectedPose(20, 21, 22, 0, 0, 0);
  EXPECT_EQ(link01ExpectedPose, this->GetPose(link01));

  Entity nestedModelsLink00 = nestedModel00.LinkByName(*this->ecm, "link_00");
  ASSERT_NE(nestedModelsLink00, kNullEntity);

  gz::math::Pose3d nestedModelsLink00ExpectedPose(20, 21, 22, 0, 0, 0);
  EXPECT_EQ(nestedModelsLink00ExpectedPose, this->GetPose(nestedModelsLink00));

  auto nestedModelsLink01 = nestedModel01.LinkByName(*this->ecm, "link_01");
  ASSERT_NE(nestedModelsLink01, kNullEntity);

  gz::math::Pose3d nestedModelsLink01ExpectedPose(20, 21, 22, 0, 0, 0);
  EXPECT_EQ(nestedModelsLink01ExpectedPose, this->GetPose(nestedModelsLink01));

  this->server->Run(true, 1, false);

  EXPECT_EQ(link01ExpectedPose, this->GetPose(link01));
  EXPECT_EQ(link00ExpectedPose, this->GetPose(link00));
  EXPECT_EQ(nestedModelsLink00ExpectedPose, this->GetPose(nestedModelsLink00));
  EXPECT_EQ(nestedModelsLink01ExpectedPose, this->GetPose(nestedModelsLink01));
}

TEST_F(SdfFrameSemanticsTest,
       GZ_UTILS_TEST_DISABLED_ON_WIN32(IncludeNestedModelsRelativeToDartsim))
{
  std::string path = std::string(PROJECT_SOURCE_PATH) + "/test/worlds/models";
  gz::common::setenv("GZ_SIM_RESOURCE_PATH", path.c_str());
  gz::sim::ServerConfig serverConfig;
  serverConfig.SetResourceCache(path);
  serverConfig.SetPhysicsEngine("gz-physics-dartsim-plugin");

  const std::string sdfFile = std::string(PROJECT_SOURCE_PATH) +
    "/test/worlds/include_nested_models.sdf";
  serverConfig.SetSdfFile(sdfFile);

  ASSERT_TRUE(this->StartServer(serverConfig));

  auto includeNestedModel = this->GetModel("include_nested_new_name");
  ASSERT_TRUE(includeNestedModel.Valid(*this->ecm));

  auto model00 = this->GetModel("model_00");
  ASSERT_TRUE(model00.Valid(*this->ecm));

  auto nestedModel =
    this->GetChildModel(includeNestedModel.Entity(), "nested_models_new_name");
  ASSERT_TRUE(nestedModel.Valid(*this->ecm));

  auto nestedModel00 = this->GetChildModel(nestedModel.Entity(), "model_00");
  ASSERT_TRUE(nestedModel00.Valid(*this->ecm));

  auto nestedModel01 = this->GetChildModel(nestedModel00.Entity(), "model_01");
  ASSERT_TRUE(nestedModel01.Valid(*this->ecm));

  Entity link00 = includeNestedModel.LinkByName(*this->ecm, "link_00");
  ASSERT_NE(link00, kNullEntity);

  gz::math::Pose3d link00ExpectedPose(30, 32, 34, 0, 0, 0);
  EXPECT_EQ(link00ExpectedPose, this->GetPose(link00));

  auto link01 = includeNestedModel.LinkByName(*this->ecm, "link_01");
  ASSERT_NE(link01, kNullEntity);

  gz::math::Pose3d link01ExpectedPose(20, 21, 22, 0, 0, 0);
  EXPECT_EQ(link01ExpectedPose, this->GetPose(link01));

  Entity nestedModelsLink00 = nestedModel00.LinkByName(*this->ecm, "link_00");
  ASSERT_NE(nestedModelsLink00, kNullEntity);

  gz::math::Pose3d nestedModelsLink00ExpectedPose(20, 21, 22, 0, 0, 0);
  EXPECT_EQ(nestedModelsLink00ExpectedPose, this->GetPose(nestedModelsLink00));

  auto nestedModelsLink01 = nestedModel01.LinkByName(*this->ecm, "link_01");
  ASSERT_NE(nestedModelsLink01, kNullEntity);

  gz::math::Pose3d nestedModelsLink01ExpectedPose(20, 21, 22, 0, 0, 0);
  EXPECT_EQ(nestedModelsLink01ExpectedPose, this->GetPose(nestedModelsLink01));

  this->server->Run(true, 1, false);

  EXPECT_EQ(link01ExpectedPose, this->GetPose(link01));
  EXPECT_EQ(link00ExpectedPose, this->GetPose(link00));
  EXPECT_EQ(nestedModelsLink00ExpectedPose, this->GetPose(nestedModelsLink00));
  EXPECT_EQ(nestedModelsLink01ExpectedPose, this->GetPose(nestedModelsLink01));
}<|MERGE_RESOLUTION|>--- conflicted
+++ resolved
@@ -64,11 +64,7 @@
     EXPECT_FALSE(*this->server->Running(0));
     // A pointer to the ecm. This will be valid once we run the mock system
     relay->OnPreUpdate(
-<<<<<<< HEAD
-        [this](const sim::UpdateInfo &, sim::EntityComponentManager &_ecm)
-=======
         [this](const UpdateInfo &, EntityComponentManager &_ecm)
->>>>>>> 216d5a51
         {
           this->ecm = &_ecm;
         });
@@ -101,15 +97,9 @@
     this->creator->SetParent(modelEntity, worldEntity);
   }
 
-<<<<<<< HEAD
-  public: sim::Model GetModel(const std::string &_name)
-  {
-    return sim::Model(this->ecm->EntityByComponents(
-=======
   public: Model GetModel(const std::string &_name)
   {
     return Model(this->ecm->EntityByComponents(
->>>>>>> 216d5a51
         components::Model(), components::Name(_name)));
   }
 
@@ -174,13 +164,8 @@
   EXPECT_NE(link2, kNullEntity);
 
   // Expect the pose of L2 relative to model to be 0 0 1 0 0 pi
-<<<<<<< HEAD
-  gz::math::Pose3d expRelPose(0, 0, 1, 0, 0, GZ_PI);
-  gz::math::Pose3d expWorldPose(0, 0, 3, 0, 0, GZ_PI);
-=======
-  math::Pose3d expRelPose(0, 0, 1, 0, 0, IGN_PI);
-  math::Pose3d expWorldPose(0, 0, 3, 0, 0, IGN_PI);
->>>>>>> 216d5a51
+  math::Pose3d expRelPose(0, 0, 1, 0, 0, GZ_PI);
+  math::Pose3d expWorldPose(0, 0, 3, 0, 0, GZ_PI);
 
   EXPECT_EQ(expRelPose, this->GetPose(link2));
 
@@ -246,11 +231,7 @@
 
   // Expect the pose of J1 relative to model to be the same as L2 (default
   // behavior)
-<<<<<<< HEAD
-  gz::math::Pose3d expWorldPose(1, 0, 2, 0, 0, 0);
-=======
   math::Pose3d expWorldPose(1, 0, 2, 0, 0, 0);
->>>>>>> 216d5a51
 
   // Expect the pose of J2 relative to model to be the same as L2 (non default
   // behavior due to "relative_to='L2'")
@@ -305,11 +286,7 @@
 
   // Expect the pose of v1 and relative to L2 (their parent link) to be the same
   // as the pose of L1 relative to L2
-<<<<<<< HEAD
-  gz::math::Pose3d expPose(0, 0, -1, 0, 0, 0);
-=======
   math::Pose3d expPose(0, 0, -1, 0, 0, 0);
->>>>>>> 216d5a51
   EXPECT_EQ(expPose, this->GetPose(visual));
   EXPECT_EQ(expPose, this->GetPose(collision));
 
@@ -357,21 +334,13 @@
 
   // Expect the pose of L1 and relative to M to be the same
   // as the pose of F1 relative to M
-<<<<<<< HEAD
-  gz::math::Pose3d link1ExpRelativePose(0, 0, 1, 0, 0, 0);
-=======
   math::Pose3d link1ExpRelativePose(0, 0, 1, 0, 0, 0);
->>>>>>> 216d5a51
 
   EXPECT_EQ(link1ExpRelativePose, this->GetPose(link1));
 
   // Expect the pose of L2 and relative to M to be the same
   // as the pose of F2, which is at the origin of M
-<<<<<<< HEAD
-  gz::math::Pose3d link2ExpRelativePose = gz::math::Pose3d::Zero;
-=======
   math::Pose3d link2ExpRelativePose = math::Pose3d::Zero;
->>>>>>> 216d5a51
 
   EXPECT_EQ(link2ExpRelativePose, this->GetPose(link2));
 
@@ -420,11 +389,7 @@
   this->server->Run(true, 1, false);
 
   // Expect the pose of J1 relative to model to be the same as F1 in world
-<<<<<<< HEAD
-  gz::math::Pose3d expWorldPose(1, 0, 2, 0, 0, 0);
-=======
   math::Pose3d expWorldPose(1, 0, 2, 0, 0, 0);
->>>>>>> 216d5a51
   // TODO(anyone) Enable the following expectation when a joint's WorldPose
   // can be computed by gz-physics.
   // EXPECT_EQ(expWorldPose, this->GetWorldPose(joint1));
@@ -475,11 +440,7 @@
 
   // Expect the pose of v1 and relative to L1 (their parent link) to be the same
   // as the pose of F1 relative to L1
-<<<<<<< HEAD
-  gz::math::Pose3d expPose(0, 0, 1, 0, 0, 0);
-=======
   math::Pose3d expPose(0, 0, 1, 0, 0, 0);
->>>>>>> 216d5a51
   EXPECT_EQ(expPose, this->GetPose(visual));
   EXPECT_EQ(expPose, this->GetPose(collision));
 
