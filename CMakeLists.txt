cmake_minimum_required(VERSION 3.10.2 FATAL_ERROR)

#============================================================================
# Initialize the project
#============================================================================
project(ignition-gazebo5 VERSION 5.2.0)

#============================================================================
# Find ignition-cmake
#============================================================================
# If you get an error at this line, you need to install ignition-cmake
find_package(ignition-cmake2 2.8.0 REQUIRED)

#============================================================================
# Configure the project
#============================================================================
ign_configure_project(VERSION_SUFFIX)

#============================================================================
# Set project-specific options
#============================================================================

option(ENABLE_PROFILER "Enable Ignition Profiler" FALSE)

if(ENABLE_PROFILER)
  add_definitions("-DIGN_PROFILER_ENABLE=1")
else()
  add_definitions("-DIGN_PROFILER_ENABLE=0")
endif()

if (UNIX AND NOT APPLE)
  set (EXTRA_TEST_LIB_DEPS stdc++fs)
else()
  set (EXTRA_TEST_LIB_DEPS)
endif()

#============================================================================
# Search for project-specific dependencies
#============================================================================

# Setting this policy enables using the protobuf_MODULE_COMPATIBLE
# set command in CMake versions older than 13.13
set(CMAKE_POLICY_DEFAULT_CMP0077 NEW)
# This option is needed to use the PROTOBUF_GENERATE_CPP
# in case protobuf is found with the CMake config files
# It needs to be set before any find_package(...) call
# as protobuf could be find transitively by any dependency
set(protobuf_MODULE_COMPATIBLE TRUE)

ign_find_package(sdformat11 REQUIRED VERSION 11.2.1)
set(SDF_VER ${sdformat11_VERSION_MAJOR})

#--------------------------------------
# Find ignition-plugin
ign_find_package(ignition-plugin1 REQUIRED COMPONENTS loader register)
set(IGN_PLUGIN_VER ${ignition-plugin1_VERSION_MAJOR})

#--------------------------------------
# Find ignition-transport
ign_find_package(ignition-transport10 REQUIRED COMPONENTS log)
set(IGN_TRANSPORT_VER ${ignition-transport10_VERSION_MAJOR})

#--------------------------------------
# Find ignition-msgs
ign_find_package(ignition-msgs7 REQUIRED VERSION 7.1)
set(IGN_MSGS_VER ${ignition-msgs7_VERSION_MAJOR})

#--------------------------------------
# Find ignition-common
# Always use the profiler component to get the headers, regardless of status.
ign_find_package(ignition-common4 VERSION 4.2
  COMPONENTS
    profiler
    events
    av
  REQUIRED
)
set(IGN_COMMON_VER ${ignition-common4_VERSION_MAJOR})

#--------------------------------------
# Find ignition-fuel_tools
ign_find_package(ignition-fuel_tools6 REQUIRED)
set(IGN_FUEL_TOOLS_VER ${ignition-fuel_tools6_VERSION_MAJOR})

#--------------------------------------
# Find ignition-gui
ign_find_package(ignition-gui5 REQUIRED VERSION 5.2)
set(IGN_GUI_VER ${ignition-gui5_VERSION_MAJOR})
ign_find_package (Qt5
  COMPONENTS
    Core
    Quick
    QuickControls2
  REQUIRED
  PKGCONFIG "Qt5Core Qt5Quick Qt5QuickControls2")

#--------------------------------------
# Find ignition-physics
<<<<<<< HEAD
ign_find_package(ignition-physics4
=======
ign_find_package(ignition-physics3 VERSION 3.4
>>>>>>> f8942cd9
  COMPONENTS
    heightmap
    mesh
    sdf
  REQUIRED
)
set(IGN_PHYSICS_VER ${ignition-physics4_VERSION_MAJOR})

#--------------------------------------
# Find ignition-sensors
ign_find_package(ignition-sensors5 REQUIRED
  COMPONENTS
    rendering
    air_pressure
    altimeter
    camera
    gpu_lidar
    imu
    logical_camera
    magnetometer
    depth_camera
    thermal_camera
)
set(IGN_SENSORS_VER ${ignition-sensors5_VERSION_MAJOR})

#--------------------------------------
# Find ignition-rendering
ign_find_package(ignition-rendering5 REQUIRED VERSION 5.1)
set(IGN_RENDERING_VER ${ignition-rendering5_VERSION_MAJOR})

#--------------------------------------
# Find ignition-math
ign_find_package(ignition-math6 REQUIRED COMPONENTS eigen3 VERSION 6.8)
set(IGN_MATH_VER ${ignition-math6_VERSION_MAJOR})

#--------------------------------------
# Find ignition-tools
ign_find_package(ignition-tools
                 REQUIRED
                 PKGCONFIG "ignition-tools")

#--------------------------------------
# Find ignition-utils
ign_find_package(ignition-utils1 REQUIRED COMPONENTS cli)
set(IGN_UTILS_VER ${ignition-utils1_VERSION_MAJOR})

#--------------------------------------
# Find protobuf
set(REQ_PROTOBUF_VER 3)
ign_find_package(IgnProtobuf
                 VERSION ${REQ_PROTOBUF_VER}
                 REQUIRED
                 COMPONENTS all
                 PRETTY Protobuf)
set(Protobuf_IMPORT_DIRS ${ignition-msgs7_INCLUDE_DIRS})

# Plugin install dirs
set(IGNITION_GAZEBO_PLUGIN_INSTALL_DIR
  ${CMAKE_INSTALL_PREFIX}/${IGN_LIB_INSTALL_DIR}/ign-${IGN_DESIGNATION}-${PROJECT_VERSION_MAJOR}/plugins
)
set(IGNITION_GAZEBO_GUI_PLUGIN_INSTALL_DIR
  ${CMAKE_INSTALL_PREFIX}/${IGN_LIB_INSTALL_DIR}/ign-${IGN_DESIGNATION}-${PROJECT_VERSION_MAJOR}/plugins/gui
)

#============================================================================
# Configure the build
#============================================================================
ign_configure_build(QUIT_IF_BUILD_ERRORS)

add_subdirectory(examples)

#============================================================================
# Create package information
#============================================================================
ign_create_packages()

#============================================================================
# Configure documentation
#============================================================================
configure_file(${CMAKE_SOURCE_DIR}/api.md.in ${CMAKE_BINARY_DIR}/api.md)
configure_file(${CMAKE_SOURCE_DIR}/tutorials.md.in ${CMAKE_BINARY_DIR}/tutorials.md)

# disable doxygen on macOS due to issues with doxygen 1.9.0
# there is an unreleased fix; revert this when 1.9.1 is released
# https://github.com/ignitionrobotics/ign-gazebo/issues/520
if (NOT APPLE)
  ign_create_docs(
    API_MAINPAGE_MD "${CMAKE_BINARY_DIR}/api.md"
    TUTORIALS_MAINPAGE_MD "${CMAKE_BINARY_DIR}/tutorials.md"
    ADDITIONAL_INPUT_DIRS "${CMAKE_SOURCE_DIR}/src/systems ${CMAKE_SOURCE_DIR}/src/gui/plugins"
    IMAGE_PATH_DIRS "${CMAKE_SOURCE_DIR}/tutorials/files"
    TAGFILES
     "${IGNITION-MATH_DOXYGEN_TAGFILE} = ${IGNITION-MATH_API_URL}"
     "${IGNITION-MSGS_DOXYGEN_TAGFILE} = ${IGNITION-MSGS_API_URL}"
     "${IGNITION-PHYSICS_DOXYGEN_TAGFILE} = ${IGNITION-PHYSICS_API_URL}"
     "${IGNITION-PLUGIN_DOXYGEN_TAGFILE} = ${IGNITION-PLUGIN_API_URL}"
     "${IGNITION-TRANSPORT_DOXYGEN_TAGFILE} = ${IGNITION-TRANSPORT_API_URL}"
     "${IGNITION-SENSORS_DOXYGEN_TAGFILE} = ${IGNITION-SENSORS_API_URL}"
     "${IGNITION-COMMON_DOXYGEN_TAGFILE} = ${IGNITION-COMMON_API_URL}"
  )
endif()

if(TARGET doc)
  file(COPY ${CMAKE_SOURCE_DIR}/tutorials/files/ DESTINATION ${CMAKE_BINARY_DIR}/doxygen/html/files/)
endif()<|MERGE_RESOLUTION|>--- conflicted
+++ resolved
@@ -96,11 +96,7 @@
 
 #--------------------------------------
 # Find ignition-physics
-<<<<<<< HEAD
-ign_find_package(ignition-physics4
-=======
-ign_find_package(ignition-physics3 VERSION 3.4
->>>>>>> f8942cd9
+ign_find_package(ignition-physics4 VERSION 4.3
   COMPONENTS
     heightmap
     mesh
