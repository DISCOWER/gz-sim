/*
 * Copyright (C) 2018 Open Source Robotics Foundation
 *
 * Licensed under the Apache License, Version 2.0 (the "License");
 * you may not use this file except in compliance with the License.
 * You may obtain a copy of the License at
 *
 *     http://www.apache.org/licenses/LICENSE-2.0
 *
 * Unless required by applicable law or agreed to in writing, software
 * distributed under the License is distributed on an "AS IS" BASIS,
 * WITHOUT WARRANTIES OR CONDITIONS OF ANY KIND, either express or implied.
 * See the License for the specific language governing permissions and
 * limitations under the License.
 *
*/
#ifndef IGNITION_GAZEBO_COMPONENTS_JOINT_HH_
#define IGNITION_GAZEBO_COMPONENTS_JOINT_HH_

#include <ignition/gazebo/config.hh>
#include <ignition/gazebo/Export.hh>

#include "ignition/gazebo/components/TagWrapper.hh"

namespace ignition
{
namespace gazebo
{
// Inline bracket to help doxygen filtering.
inline namespace IGNITION_GAZEBO_VERSION_NAMESPACE {
namespace components
{
<<<<<<< HEAD
  /// \brief This component identifies an entity as being a joint.
  class IGNITION_GAZEBO_VISIBLE Joint
  {
    public: bool operator==(const Joint &) const
    {
      return true;
    }

    public: bool operator!=(const Joint &) const
    {
      return false;
    }
  };
=======
  /// \brief A component that identifies an entity as being a joint.
  using Joint = TagWrapper<class JointTag>;
>>>>>>> 376d3c4d
}
}
}
}
#endif<|MERGE_RESOLUTION|>--- conflicted
+++ resolved
@@ -30,24 +30,8 @@
 inline namespace IGNITION_GAZEBO_VERSION_NAMESPACE {
 namespace components
 {
-<<<<<<< HEAD
-  /// \brief This component identifies an entity as being a joint.
-  class IGNITION_GAZEBO_VISIBLE Joint
-  {
-    public: bool operator==(const Joint &) const
-    {
-      return true;
-    }
-
-    public: bool operator!=(const Joint &) const
-    {
-      return false;
-    }
-  };
-=======
   /// \brief A component that identifies an entity as being a joint.
   using Joint = TagWrapper<class JointTag>;
->>>>>>> 376d3c4d
 }
 }
 }
