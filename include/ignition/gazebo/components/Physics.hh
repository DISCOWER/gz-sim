--- conflicted
+++ resolved
@@ -15,62 +15,5 @@
  *
  */
 
-<<<<<<< HEAD
-#include <string>
-
-#include <ignition/msgs/physics.pb.h>
-
-#include <sdf/Physics.hh>
-
-#include <ignition/gazebo/config.hh>
-#include <ignition/gazebo/Export.hh>
-
-#include <ignition/gazebo/components/Factory.hh>
-#include "ignition/gazebo/components/Component.hh"
-#include <ignition/gazebo/components/Serialization.hh>
-#include <ignition/gazebo/Conversions.hh>
-
-namespace ignition
-{
-namespace gazebo
-{
-// Inline bracket to help doxygen filtering.
-inline namespace IGNITION_GAZEBO_VERSION_NAMESPACE {
-namespace serializers
-{
-  using PhysicsSerializer =
-      serializers::ComponentToMsgSerializer<sdf::Physics, msgs::Physics>;
-}
-namespace components
-{
-  /// \brief A component type that contains the physics properties of
-  /// the World entity.
-  using Physics = Component<sdf::Physics, class PhysicsTag,
-      serializers::PhysicsSerializer>;
-  IGN_GAZEBO_REGISTER_COMPONENT("ign_gazebo_components.Physics",
-      Physics)
-
-  /// \brief The name of the collision detector to be used. The supported
-  /// options will depend on the physics engine being used.
-  using PhysicsCollisionDetector = Component<std::string,
-      class PhysicsCollisionDetectorTag, serializers::StringSerializer>;
-  IGN_GAZEBO_REGISTER_COMPONENT(
-      "ign_gazebo_components.PhysicsCollisionDetector",
-       PhysicsCollisionDetector)
-
-  /// \brief The name of the solver to be used. The supported options will
-  /// depend on the physics engine being used.
-  using PhysicsSolver = Component<std::string,
-      class PhysicsSolverTag, serializers::StringSerializer>;
-  IGN_GAZEBO_REGISTER_COMPONENT("ign_gazebo_components.PhysicsSolver",
-       PhysicsSolver)
-}
-}
-}
-}
-
-#endif
-=======
 #include <gz/sim/components/Physics.hh>
-#include <ignition/gazebo/config.hh>
->>>>>>> a2a2c856
+#include <ignition/gazebo/config.hh>