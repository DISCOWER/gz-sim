--- conflicted
+++ resolved
@@ -310,21 +310,11 @@
     private: std::map<ComponentTypeId, StorageDescriptorBase *> storagesById;
 
     /// \brief A list of IDs and their equivalent names.
-<<<<<<< HEAD
     public: std::map<ComponentTypeId, std::string> namesById;
 
     /// \brief Keep track of the runtime names for types and warn the user if
     /// they try to register different types with the same typeName.
     public: std::map<ComponentTypeId, std::string>
-=======
-    /// \details Make it non-static on version 2.0.
-    public: inline static std::map<ComponentTypeId, std::string> namesById;
-
-    /// \brief Keep track of the runtime names for types and warn the user if
-    /// they try to register different types with the same typeName.
-    /// \details Make it non-static on version 2.0.
-    public: inline static std::map<ComponentTypeId, std::string>
->>>>>>> a04b4c7d
         runtimeNamesById;
   };
 
