--- conflicted
+++ resolved
@@ -15,33 +15,5 @@
  *
  */
 
-<<<<<<< HEAD
-#include <string>
-#include <ignition/gazebo/components/Factory.hh>
-#include <ignition/gazebo/components/Component.hh>
-#include <ignition/gazebo/components/Serialization.hh>
-#include <ignition/gazebo/config.hh>
-
-namespace ignition
-{
-namespace gazebo
-{
-// Inline bracket to help doxygen filtering.
-inline namespace IGNITION_GAZEBO_VERSION_NAMESPACE {
-namespace components
-{
-  /// \brief This component holds an entity's name. The component has no concept
-  /// of scoped names nor does it care about uniqueness.
-  using Name = Component<std::string, class NameTag,
-      serializers::StringSerializer>;
-  IGN_GAZEBO_REGISTER_COMPONENT("ign_gazebo_components.Name", Name)
-}
-}
-}
-}
-
-#endif
-=======
 #include <gz/sim/components/Name.hh>
-#include <ignition/gazebo/config.hh>
->>>>>>> a2a2c856
+#include <ignition/gazebo/config.hh>