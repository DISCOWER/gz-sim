--- conflicted
+++ resolved
@@ -15,267 +15,5 @@
  *
  */
 
-<<<<<<< HEAD
-#ifdef _MSC_VER
-#pragma warning(push)
-#pragma warning(disable: 4251)
-#endif
-
-#include <google/protobuf/message_lite.h>
-
-#ifdef _MSC_VER
-#pragma warning(pop)
-#endif
-
-#include <ignition/msgs/double_v.pb.h>
-
-#include <string>
-#include <vector>
-#include <sdf/Sensor.hh>
-
-#include <ignition/gazebo/Conversions.hh>
-#include <ignition/msgs/Utility.hh>
-
-// This header holds serialization operators which are shared among several
-// components
-
-namespace ignition
-{
-namespace gazebo
-{
-// Inline bracket to help doxygen filtering.
-inline namespace IGNITION_GAZEBO_VERSION_NAMESPACE {
-namespace traits
-{
-  /// \brief Type trait that determines if an ignition::gazebo::convert from In
-  /// to Out is defined.
-  /// Usage:
-  /// \code
-  ///    constexpr bool hasGazeboConvert =
-  ///       HasGazeboConvert<math::Pose, msgs::Pose>::value
-  /// \endcode
-  template <typename In, typename Out>
-  class HasGazeboConvert
-  {
-    private: template <typename InArg, typename OutArg>
-    static auto Test(int _test)
-        -> decltype(std::declval<OutArg>() =
-           ignition::gazebo::convert<OutArg>(std::declval<const InArg &>()),
-           std::true_type());
-
-    private: template <typename, typename>
-    static auto Test(...) -> std::false_type;
-
-    public: static constexpr bool value =  // NOLINT
-                decltype(Test<In, Out>(true))::value;
-  };
-}
-/// \brief A Serializer class is used to serialize and deserialize a component.
-/// It is passed in as the third template parameter to components::Component.
-/// Eg.
-/// \code
-///   using Geometry = components::Component<sdf::Geometry, GeometryTag,
-///         serializers::GeometrySerializer>
-/// \endcode
-/// A serializer class implements two static functions: `Serialize` and
-/// `Deserialize` with the following signatures
-/// \code
-///     class ExampleSerializer
-///     {
-///       public: static std::ostream &Serialize(std::ostream &_out,
-///                                              const DataType &_data);
-///       public: static std::istream &Deserialize(std::istream &_in,
-///                                                DataType &_data)
-///     };
-/// \endcode
-
-namespace serializers
-{
-  /// \brief Serialization for that converts components data types to
-  /// ignition::msgs. This assumes that ignition::gazebo::convert<DataType> is
-  /// defined
-  /// \tparam DataType Underlying data type of the component
-  ///
-  /// This can be used for components that can be converted to ignition::msg
-  /// types via ignition::gazebo::convert. For example sdf::Geometry can be
-  /// converted to msgs::Geometry so the component can be defined as
-  /// \code
-  ///   using Geometry = Component<sdf::Geometry, class GeometryTag,
-  ///           ComponentToMsgSerializer<sdf::Geometry, msgs::Geometry>>
-  /// \endcode
-  template <typename DataType, typename MsgType>
-  class ComponentToMsgSerializer
-  {
-    /// \brief Serialization
-    /// \param[in] _out Output stream.
-    /// \param[in] _data data to stream
-    /// \return The stream.
-    public: static std::ostream &Serialize(std::ostream &_out,
-                                           const DataType &_data)
-    {
-      MsgType msg;
-      // cppcheck-suppress syntaxError
-      if constexpr (traits::HasGazeboConvert<DataType, MsgType>::value)
-      {
-        msg = ignition::gazebo::convert<MsgType>(_data);
-      }
-      else
-      {
-        msg = ignition::msgs::Convert(_data);
-      }
-
-      msg.SerializeToOstream(&_out);
-      return _out;
-    }
-
-    /// \brief Deserialization
-    /// \param[in] _in Input stream.
-    /// \param[out] _data data to populate
-    /// \return The stream.
-    public: static std::istream &Deserialize(std::istream &_in,
-                                             DataType &_data)
-    {
-      MsgType msg;
-      msg.ParseFromIstream(&_in);
-
-      if constexpr (traits::HasGazeboConvert<MsgType, DataType>::value)
-      {
-        _data = ignition::gazebo::convert<DataType>(msg);
-      }
-      else
-      {
-        _data = ignition::msgs::Convert(msg);
-      }
-      return _in;
-    }
-  };
-
-  /// \brief Common serializer for sensors
-  using SensorSerializer = ComponentToMsgSerializer<sdf::Sensor, msgs::Sensor>;
-
-  /// \brief Serializer for components that hold `std::vector<double>`.
-  class VectorDoubleSerializer
-  {
-    /// \brief Serialization
-    /// \param[in] _out Output stream.
-    /// \param[in] _vec Vector to stream
-    /// \return The stream.
-    public: static std::ostream &Serialize(std::ostream &_out,
-                                           const std::vector<double> &_vec)
-    {
-      ignition::msgs::Double_V msg;
-      *msg.mutable_data() = {_vec.begin(), _vec.end()};
-      msg.SerializeToOstream(&_out);
-      return _out;
-    }
-
-    /// \brief Deserialization
-    /// \param[in] _in Input stream.
-    /// \param[in] _vec Vector to populate
-    /// \return The stream.
-    public: static std::istream &Deserialize(std::istream &_in,
-                                             std::vector<double> &_vec)
-    {
-      ignition::msgs::Double_V msg;
-      msg.ParseFromIstream(&_in);
-
-      _vec = {msg.data().begin(), msg.data().end()};
-      return _in;
-    }
-  };
-
-  /// \brief Serializer for components that hold protobuf messages.
-  class MsgSerializer
-  {
-    /// \brief Serialization
-    /// \param[in] _out Output stream.
-    /// \param[in] _msg Message to stream
-    /// \return The stream.
-    public: static std::ostream &Serialize(std::ostream &_out,
-        const google::protobuf::Message &_msg)
-    {
-      _msg.SerializeToOstream(&_out);
-      return _out;
-    }
-
-    /// \brief Deserialization
-    /// \param[in] _in Input stream.
-    /// \param[in] _msg Message to populate
-    /// \return The stream.
-    public: static std::istream &Deserialize(std::istream &_in,
-        google::protobuf::Message &_msg)
-    {
-      _msg.ParseFromIstream(&_in);
-      return _in;
-    }
-  };
-
-  /// \brief Serializer for components that hold std::string.
-  class StringSerializer
-  {
-    /// \brief Serialization
-    /// \param[in] _out Output stream.
-    /// \param[in] _data Data to serialize.
-    /// \return The stream.
-    public: static std::ostream &Serialize(std::ostream &_out,
-        const std::string &_data)
-    {
-      _out << _data;
-      return _out;
-    }
-
-    /// \brief Deserialization
-    /// \param[in] _in Input stream.
-    /// \param[in] _data Data to populate.
-    /// \return The stream.
-    public: static std::istream &Deserialize(std::istream &_in,
-        std::string &_data)
-    {
-      _data = std::string(std::istreambuf_iterator<char>(_in), {});
-      return _in;
-    }
-  };
-
-  template <typename T>
-  class VectorSerializer
-  {
-    /// \brief Serialization for `std::vector<T>` with serializable T.
-    /// \param[in] _out Output stream.
-    /// \param[in] _data The data to stream.
-    /// \return The stream.
-    public: static std::ostream &Serialize(std::ostream &_out,
-      const std::vector<T> &_data)
-    {
-      _out << _data.size();
-      for (const auto& datum : _data)
-        _out << " " << datum;
-      return _out;
-    }
-
-    /// \brief Deserialization for `std::vector<T>` with serializable T.
-    /// \param[in] _in Input stream.
-    /// \param[out] _data The data to populate.
-    /// \return The stream.
-    public: static std::istream &Deserialize(std::istream &_in,
-      std::vector<T> &_data)
-    {
-      size_t size;
-      _in >> size;
-      _data.resize(size);
-      for (size_t i = 0; i < size; ++i)
-      {
-        _in >> _data[i];
-      }
-      return _in;
-    }
-  };
-}
-}
-}
-}
-
-#endif
-=======
 #include <gz/sim/components/Serialization.hh>
-#include <ignition/gazebo/config.hh>
->>>>>>> a2a2c856
+#include <ignition/gazebo/config.hh>