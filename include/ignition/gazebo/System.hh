--- conflicted
+++ resolved
@@ -42,35 +42,15 @@
     class IGNITION_GAZEBO_VISIBLE System
     {
       /// \brief Constructor
-<<<<<<< HEAD
       public: System();
-=======
-      /// \param[in] A name for the system.
-      public: explicit System(const std::string &_name);
->>>>>>> e54444f9
 
       /// \brief Destructor
       public: virtual ~System();
 
-<<<<<<< HEAD
-      public: virtual void Init(EntityQueryRegistrar &_registrar) = 0;
-=======
       /// \brief Initialize the system.
       /// \param[out] _registrar A registrar which should be filled with
       /// queries and callbacks.
-      public: virtual void Init(EntityQueryRegistrar &_registrar);
-
-      /// \brief Get the name of the system.
-      /// \return The name.
-      public: const std::string &Name() const;
-
-      /// \brief Set the name of the System
-      /// \param[in] _name The name.
-      public: void SetName(const std::string &_name) const;
-
-      /// \brief Pointer to private data.
-      private: std::unique_ptr<SystemPrivate> dataPtr;
->>>>>>> e54444f9
+      public: virtual void Init(EntityQueryRegistrar &_registrar) = 0;
     };
     }
   }
