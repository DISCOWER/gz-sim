## Ignition Gazebo 2.x

<<<<<<< HEAD
### Ignition Gazebo 2.4.X

1. Fix distributed sim
    * [Pull Request 385](https://bitbucket.org/ignitionrobotics/ign-gazebo/pull-requests/385)

### Ignition Gazebo 2.3.0 (2019-07-13)
=======
### Ignition Gazebo 2.4.0

1. Bundle scene updates in sensor system
    * [Pull Request 386](https://bitbucket.org/ignitionrobotics/ign-gazebo/pull-requests/386)

### Ignition Gazebo 2.3.0
>>>>>>> 4cd1257a

1. Improve physics system peformance by skipping static model updates.
   Components state information has been incorporated, which is used to
   indicate if a component change is periodic (such as through a physics
   update) or a one-time change (such as through a user command).
   * [Pull Request 384](https://bitbucket.org/ignitionrobotics/ign-gazebo/pull-requests/384)

1. Add sdf parameter to battery to start draining only when robot has started moving
    * [Pull Request 370](https://bitbucket.org/ignitionrobotics/ign-gazebo/pull-requests/370)

1. Improve SceneBroadcaster peformance by 1) Limit message generation if
   subscribers to pose topics are not present, 2) Set world stats message
   instead of copying the message, 3) Suppress scenegraph updates when there
   are no new entities, 4) Make better use of const functions, 5) Prevent
   creation of msgs::SerializedStep every PostUpdate, 6) Only serialized and
   transmit components that have changed.
    * [Pull Request 371](https://bitbucket.org/ignitionrobotics/ign-gazebo/pull-requests/371)
    * [Pull Request 372](https://bitbucket.org/ignitionrobotics/ign-gazebo/pull-requests/372)
    * [Pull Request 373](https://bitbucket.org/ignitionrobotics/ign-gazebo/pull-requests/373)
    * [Pull Request 374](https://bitbucket.org/ignitionrobotics/ign-gazebo/pull-requests/374)
    * [Pull Request 375](https://bitbucket.org/ignitionrobotics/ign-gazebo/pull-requests/375)
    * [Pull Request 376](https://bitbucket.org/ignitionrobotics/ign-gazebo/pull-requests/376)

### Ignition Gazebo 2.2.0

1. The DiffDrive system publishes odometry information.
    * [Pull Request 368](https://bitbucket.org/ignitionrobotics/ign-gazebo/pull-requests/368)

1. Allow attaching plugins to sensors from a server config.
    * [Pull Request 366](https://bitbucket.org/ignitionrobotics/ign-gazebo/pull-requests/366)

1. Remove world name from frame_ids
    * [Pull Request 364](https://bitbucket.org/ignitionrobotics/ign-gazebo/pull-requests/364)

1. Fix deadlock when spawning robots
    * [Pull Request 365](https://bitbucket.org/ignitionrobotics/ign-gazebo/pull-requests/365)

1. Set default topics for rendering sensors
    * [Pull Request 363](https://bitbucket.org/ignitionrobotics/ign-gazebo/pull-requests/363)

1. Support custom random seed from the command line.
    * [Pull Request 362](https://bitbucket.org/ignitionrobotics/ign-gazebo/pull-requests/362)

### Ignition Gazebo 2.1.0

1. RenderUtil fix bad merge: check for existing entities in GzScene3D on initialization.
    * [Pull Request 360](https://bitbucket.org/ignitionrobotics/ign-gazebo/pull-requests/360)

1. Allow sensors to load plugins.
    * [Pull Request 356](https://bitbucket.org/ignitionrobotics/ign-gazebo/pull-requests/356)
    * [Pull Request 366](https://bitbucket.org/ignitionrobotics/ign-gazebo/pull-requests/366)

1. Parse and load submesh geometry in visuals.
    * [Pull Request 353](https://bitbucket.org/ignitionrobotics/ign-gazebo/pull-requests/353)

1. Allow setting the update frequency of pose publisher.
    * [Pull Request 352](https://bitbucket.org/ignitionrobotics/ign-gazebo/pull-requests/352)

1. Added RGBD camera sensor.
    * [Pull Request 351](https://bitbucket.org/ignitionrobotics/ign-gazebo/pull-requests/351)

1. Fix Docker scripts.
    * [Pull Request 347](https://bitbucket.org/ignitionrobotics/ign-gazebo/pull-requests/347)

1. Support log playback from a different path
    * [Pull Request 355](https://bitbucket.org/ignitionrobotics/ign-gazebo/pull-requests/355)

### Ignition Gazebo 2.0.0

1. RenderUtil: check for existing entities in GzScene3D on initialization.
    * [Pull Request 350](https://bitbucket.org/ignitionrobotics/ign-gazebo/pull-requests/350)

1. SceneBroadcaster: only send pose state periodically.
    * [Pull Request 345](https://bitbucket.org/ignitionrobotics/ign-gazebo/pull-requests/345)

1. PeerTracker: increase distributed simulation peer tracking timeout.
    * [Pull Request 344](https://bitbucket.org/ignitionrobotics/ign-gazebo/pull-requests/344)

1. MultiCopterMotorModel: add mutex to protect motor velocity command.
    * [Pull Request 341](https://bitbucket.org/ignitionrobotics/ign-gazebo/pull-requests/341)

1. Tweaks to example worlds
    * [Pull Request 342](https://bitbucket.org/ignitionrobotics/ign-gazebo/pull-requests/342)

1. DiffDrive system: add topic as system parameter.
    * [Pull Request 343](https://bitbucket.org/ignitionrobotics/ign-gazebo/pull-requests/343)

1. Log entity creation and deletion
    * [Pull Request 337](https://bitbucket.org/ignitionrobotics/ign-gazebo/pull-requests/337)

1. Multicopter motor model
    * [Pull Request 322](https://bitbucket.org/ignitionrobotics/ign-gazebo/pull-requests/322)

1. Fix removing selected entity
    * [Pull Request 339](https://bitbucket.org/ignitionrobotics/ign-gazebo/pull-requests/339)

1. Collision serialization
    * [Pull Request 326](https://bitbucket.org/ignitionrobotics/ign-gazebo/pull-requests/326)

1. Add support for moving and rotating models
    * [Pull Request 316](https://bitbucket.org/ignitionrobotics/ign-gazebo/pull-requests/316)

1. Pose commands
    * [Pull Request 334](https://bitbucket.org/ignitionrobotics/ign-gazebo/pull-requests/334)

1. Level performers can be added at runtime using a service call. See the
   levels tutorial for more information.
    * [Pull Request 264](https://bitbucket.org/ignitionrobotics/ign-gazebo/pull-requests/264)

1. Update worlds to GzScene3D
    * [Pull Request 333](https://bitbucket.org/ignitionrobotics/ign-gazebo/pull-requests/333)

1. Reduce logging file size
    * [Pull Request 332](https://bitbucket.org/ignitionrobotics/ign-gazebo/pull-requests/332)

1. Update PosePublisher system to publish sensor poses and to use scoped names for frame ids
    * [Pull Request 331](https://bitbucket.org/ignitionrobotics/ign-gazebo/pull-requests/331)

1. Fix gui plugin linking issue
    * [Pull Request 327](https://bitbucket.org/ignitionrobotics/ign-gazebo/pull-requests/327)
    * [Pull Request 330](https://bitbucket.org/ignitionrobotics/ign-gazebo/pull-requests/330)

1. Toolbar colors
    * [Pull Request 329](https://bitbucket.org/ignitionrobotics/ign-gazebo/pull-requests/329)

1. Rename Scene3D gui plugin to GzScene3D
    * [Pull Request 328](https://bitbucket.org/ignitionrobotics/ign-gazebo/pull-requests/328)

1. Fix distributed sim documentation
    * [Pull Request 318](https://bitbucket.org/ignitionrobotics/ign-gazebo/pull-requests/318)

1. Port Scene3D gui plugin from ign-gui. Renamed to GzScene3D.
    * [Pull Request 315](https://bitbucket.org/ignitionrobotics/ign-gazebo/pull-requests/315)

1. Entity tree UI
    * [Pull Request 285](https://bitbucket.org/ignitionrobotics/ign-gazebo/pull-requests/285)

1. Add rendering component
    * [Pull Request 306](https://bitbucket.org/ignitionrobotics/ign-gazebo/pull-requests/306)

1. Update Camera and DepthCamera components to use sdf::Sensor object instead of an sdf::ElementPtr.
    * [Pull Request 299](https://bitbucket.org/ignitionrobotics/ign-gazebo/pull-requests/299)

1. Added system for ignition::sensors::AirPressureSensor.
    * [Pull Request 300](https://bitbucket.org/ignitionrobotics/ign-gazebo/pull-requests/300)

1. Support conversion and serialization of Imu components. IMU sensors are
   loaded from an SDF DOM object.
    * [Pull Request 302](https://bitbucket.org/ignitionrobotics/ign-gazebo/pull-requests/302)

1. Throttle sensors update rate
    * [Pull Request 323](https://bitbucket.org/ignitionrobotics/ign-gazebo/pull-requests/323)

1. Fix changing themes
    * [Pull Request 321](https://bitbucket.org/ignitionrobotics/ign-gazebo/pull-requests/321)

1. Battery tweaks
    * [Pull Request 314](https://bitbucket.org/ignitionrobotics/ign-gazebo/pull-requests/314)

1. Support conversion and serialization of PBR parameters in a material component
    * [Pull Request 304](https://bitbucket.org/ignitionrobotics/ign-gazebo/pull-requests/304)

1. Joint state pub
    * [Pull Request 260](https://bitbucket.org/ignitionrobotics/ign-gazebo/pull-requests/260)

1. Update Altimeter component to use sdf::Sensor object instead of an
   sdf::ElementPtr.
    * [Pull Request 286](https://bitbucket.org/ignitionrobotics/ign-gazebo/pull-requests/286)

1. Update docker nightly dependencies
    * [Pull Request 310](https://bitbucket.org/ignitionrobotics/ign-gazebo/pull-requests/310)

1. Ign tool
    * [Pull Request 296](https://bitbucket.org/ignitionrobotics/ign-gazebo/pull-requests/296)
    * [Pull Request 336](https://bitbucket.org/ignitionrobotics/ign-gazebo/pull-requests/336)

1. State broadcast
    * [Pull Request 307](https://bitbucket.org/ignitionrobotics/ign-gazebo/pull-requests/307)

1. Use world statistics message on network
    * [Pull Request 305](https://bitbucket.org/ignitionrobotics/ign-gazebo/pull-requests/305)

1. Update Magnetometer component to use sdf::Sensor object instead of an sdf::ElementPtr.
    * [Pull Request 272](https://bitbucket.org/ignitionrobotics/ign-gazebo/pull-requests/272)

1. Fix Scene3D loading empty world
    * [Pull Request 308](https://bitbucket.org/ignitionrobotics/ign-gazebo/pull-requests/308)

1. Support conversion and serialization of scene and light components
    * [Pull Request 297](https://bitbucket.org/ignitionrobotics/ign-gazebo/pull-requests/297)

1. Operators instead of De/Serialize
    * [Pull Request 293](https://bitbucket.org/ignitionrobotics/ign-gazebo/pull-requests/293)

1. Remove PIMPL from Component
    * [Pull Request 267](https://bitbucket.org/ignitionrobotics/ign-gazebo/pull-requests/267)

1. Delay scene broadcaster transport setup
    * [Pull Request 292](https://bitbucket.org/ignitionrobotics/ign-gazebo/pull-requests/292)

1. Report link poses from secondaries during distributed simulation, using a cache
    * [Pull Request 276](https://bitbucket.org/ignitionrobotics/ign-gazebo/pull-requests/276)
    * [Pull Request 265](https://bitbucket.org/ignitionrobotics/ign-gazebo/pull-requests/265)

1. Restore log playback
    * [Pull Request 288](https://bitbucket.org/ignitionrobotics/ign-gazebo/pull-requests/288)

1. ECM changed state
    * [Pull Request 287](https://bitbucket.org/ignitionrobotics/ign-gazebo/pull-requests/287)

1. Joint serialization
    * [Pull Request 281](https://bitbucket.org/ignitionrobotics/ign-gazebo/pull-requests/281)

1. Use scene ambient and background color information in sensor
   configuration.
    * [Pull Request 268](https://bitbucket.org/ignitionrobotics/ign-gazebo/pull-requests/268)

1. Performance benchmarking
    * [Pull Request 220](https://bitbucket.org/ignitionrobotics/ign-gazebo/pull-requests/220)
    * [Pull Request 253](https://bitbucket.org/ignitionrobotics/ign-gazebo/pull-requests/253)
    * [Pull Request 258](https://bitbucket.org/ignitionrobotics/ign-gazebo/pull-requests/258)
    * [Pull Request 283](https://bitbucket.org/ignitionrobotics/ign-gazebo/pull-requests/283)
    * [Pull Request 312](https://bitbucket.org/ignitionrobotics/ign-gazebo/pull-requests/312)

1. Remove emissive component from visual materials
    * [Pull Request 271](https://bitbucket.org/ignitionrobotics/ign-gazebo/pull-requests/271)

1. Serialization for more components
    * [Pull Request 255](https://bitbucket.org/ignitionrobotics/ign-gazebo/pull-requests/255)

1. Added an SDF message to the start of log files.
    * [Pull Request 257](https://bitbucket.org/ignitionrobotics/ign-gazebo/pull-requests/257)

1. Unify network and sync managers
    * [Pull Request 261](https://bitbucket.org/ignitionrobotics/ign-gazebo/pull-requests/261)

1. Add PerformerLevels component
    * [Pull Request 262](https://bitbucket.org/ignitionrobotics/ign-gazebo/pull-requests/262)

1. Distributed sim deprecate envs
    * [Pull Request 240](https://bitbucket.org/ignitionrobotics/ign-gazebo/pull-requests/240)

1. Use ign-sensors magnetometer sensor plugin
    * [Pull Request 221](https://bitbucket.org/ignitionrobotics/ign-gazebo/pull-requests/221)

1. Use ign-sensors altimeter sensor plugin
    * [Pull Request 215](https://bitbucket.org/ignitionrobotics/ign-gazebo/pull-requests/215)

1. Use ign-sensors imu sensor plugin
    * [Pull Request 219](https://bitbucket.org/ignitionrobotics/ign-gazebo/pull-requests/219)

1. Depend on ign-sensors rendering component
    * [Pull Request 212](https://bitbucket.org/ignitionrobotics/ign-gazebo/pull-requests/212)

## Ignition Gazebo 1.x

### Ignition Gazebo 1.X.X

1. Add Wind Plugin (Ported from Gazebo classic)
    * [Pull Request 273](https://bitbucket.org/ignitionrobotics/ign-gazebo/pull-requests/273/)

1. Port battery plugin from Gazebo classic
    * [Pull request 234](https://bitbucket.org/ignitionrobotics/ign-gazebo/pull-request/234)
    * [Pull request 317](https://bitbucket.org/ignitionrobotics/ign-gazebo/pull-request/317)
    * [Pull request 324](https://bitbucket.org/ignitionrobotics/ign-gazebo/pull-request/324)

1. Use ISO timestamp for default log path
    * [Pull request 289](https://bitbucket.org/ignitionrobotics/ign-gazebo/pull-request/289)

1. Logging tutorial
    * [Pull request 280](https://bitbucket.org/ignitionrobotics/ign-gazebo/pull-request/280)

1. Joystick SDF small typos
    * [Pull request 284](https://bitbucket.org/ignitionrobotics/ign-gazebo/pull-request/284)

1. Add `Link`: a convenience class for interfacing with link entities
    * [Pull Request 269](https://bitbucket.org/ignitionrobotics/ign-gazebo/pull-requests/269)

1. Added LiftDragPlugin (ported from Gazebo classic)
    * [Pull Request 256](https://bitbucket.org/ignitionrobotics/ign-gazebo/pull-requests/256)

1. Logging refactor unique path functions to ign-common
    * [Pull request 270](https://bitbucket.org/ignitionrobotics/ign-gazebo/pull-request/270)

1. Added test for log record and playback.
    * [Pull Request 263](https://bitbucket.org/ignitionrobotics/ign-gazebo/pull-requests/263)

1. Add ApplyJointForce system
    * [Pull request 254](https://bitbucket.org/ignitionrobotics/ign-gazebo/pull-request/254)

1. More ign-msgs <-> SDF conversions: Inertial, Geometry, Material
    * [Pull Request 251](https://bitbucket.org/ignitionrobotics/ign-gazebo/pull-requests/251)

1. Logging command line support
    * [Pull request 249](https://bitbucket.org/ignitionrobotics/ign-gazebo/pull-request/249)

1. Remove inactive performers instead of setting static
    * [Pull request 247](https://bitbucket.org/ignitionrobotics/ign-gazebo/pull-request/247)

1. Use state instead of pose in distributed simulation
    * [Pull request 242](https://bitbucket.org/ignitionrobotics/ign-gazebo/pull-request/242)

1. Distributed implies levels
    * [Pull request 243](https://bitbucket.org/ignitionrobotics/ign-gazebo/pull-request/243)

1. Add a basic JointController system
    * [Pull Request 246](https://bitbucket.org/ignitionrobotics/ign-gazebo/pull-requests/246)

1. Enforce component type uniqueness
    * [Pull request 236](https://bitbucket.org/ignitionrobotics/ign-gazebo/pull-request/236)

1. Clean CI: disable test known to fail on OSX
    * [Pull request 244](https://bitbucket.org/ignitionrobotics/ign-gazebo/pull-request/244)

1. Logical camera topic name check
    * [Pull request 245](https://bitbucket.org/ignitionrobotics/ign-gazebo/pull-request/245)

1. Added command line options to configure distributed simulation. These
   will replace the environment variables.
    * [Pull Request 238](https://bitbucket.org/ignitionrobotics/ign-gazebo/pull-requests/238)

1. Add systems to queue before actually adding them to runner
    * [Pull request 241](https://bitbucket.org/ignitionrobotics/ign-gazebo/pull-request/241)

1. Added a docker image that uses the ignition meta package
    * [Pull request 237](https://bitbucket.org/ignitionrobotics/ign-gazebo/pull-request/237)

1. Move some design docs to tutorials
    * [Pull request 230](https://bitbucket.org/ignitionrobotics/ign-gazebo/pull-request/230)

1. Disable GUI when using distributed simulation
    * [Pull request 235](https://bitbucket.org/ignitionrobotics/ign-gazebo/pull-request/235)

1. Bring component type names back
    * [Pull request 232](https://bitbucket.org/ignitionrobotics/ign-gazebo/pull-request/232)

1. A few tweaks to logging
    * [Pull request 228](https://bitbucket.org/ignitionrobotics/ign-gazebo/pull-request/228)

1. Handle friction coefficients
    * [Pull request 227](https://bitbucket.org/ignitionrobotics/ign-gazebo/pull-request/227)

1. Change private msgs namespace
    * [Pull request 233](https://bitbucket.org/ignitionrobotics/ign-gazebo/pull-request/233)

1. Set tutorial titles
    * [Pull request 231](https://bitbucket.org/ignitionrobotics/ign-gazebo/pull-request/231)

1. Example tunnel world
    * [Pull request 205](https://bitbucket.org/ignitionrobotics/ign-gazebo/pull-request/205)

1. Conversion from chrono to ign-msgs
    * [Pull request 223](https://bitbucket.org/ignitionrobotics/ign-gazebo/pull-request/223)

1. Prevent error message when using levels
    * [Pull request 229](https://bitbucket.org/ignitionrobotics/ign-gazebo/pull-request/229)

### Ignition Gazebo 1.1.0 (2019-03-15)

1. Distributed performers running in lockstep
    * [Pull Request 186](https://bitbucket.org/ignitionrobotics/ign-gazebo/pull-requests/186)
    * [Pull Request 201](https://bitbucket.org/ignitionrobotics/ign-gazebo/pull-requests/201)
    * [Pull Request 209](https://bitbucket.org/ignitionrobotics/ign-gazebo/pull-requests/209)
    * [Pull Request 213](https://bitbucket.org/ignitionrobotics/ign-gazebo/pull-requests/213)

1. Fix documentation tagfiles
    * [Pull Request 214](https://bitbucket.org/ignitionrobotics/ign-gazebo/pull-requests/214)

1. Convert gui library into a component
    * [Pull Request 206](https://bitbucket.org/ignitionrobotics/ign-gazebo/pull-requests/206)

1. include <cstdint> wherever special int types like uint64_t are used
    * [Pull Request 208](https://bitbucket.org/ignitionrobotics/ign-gazebo/pull-requests/208)

1. Move network internal
    * [Pull Request 211](https://bitbucket.org/ignitionrobotics/ign-gazebo/pull-requests/211)

1. Logging / playback
    * [Pull Request 181](https://bitbucket.org/ignitionrobotics/ign-gazebo/pull-requests/181)

1. ECM state streaming
    * [Pull Request 184](https://bitbucket.org/ignitionrobotics/ign-gazebo/pull-requests/184)

1. Unversioned system libraries
    * [Pull Request 222](https://bitbucket.org/ignitionrobotics/ign-gazebo/pull-requests/222)

### Ignition Gazebo 1.0.2 (2019-03-12)

1. Use TARGET_SO_NAME to fix finding dartsim plugin
    * [Pull Request 217](https://bitbucket.org/ignitionrobotics/ign-gazebo/pull-requests/217)

### Ignition Gazebo 1.0.1 (2019-03-01)

1. Update gazebo version number in sdf files
    * [Pull Request 207](https://bitbucket.org/ignitionrobotics/ign-gazebo/pull-requests/207)

### Ignition Gazebo 1.0.0 (2019-03-01)

1. Initial release

## Ignition Gazebo 0.x

### Ignition Gazebo 0.1.0

1. Add support for joints
    * [Pull Request 77](https://bitbucket.org/ignitionrobotics/ign-gazebo/pull-requests/77)

1. Use SimpleWrapper for more component types
    * [Pull Request 78](https://bitbucket.org/ignitionrobotics/ign-gazebo/pull-requests/78)

1. Create EventManager and delegate System instantiation to SimulationRunner
    * [Pull Request 79](https://bitbucket.org/ignitionrobotics/ign-gazebo/pull-requests/79)

1. Integrate ign-gui
    * [Pull request 11](https://bitbucket.org/ignitionrobotics/ign-gazebo/pull-request/11)

1. Remove some build dependencies.
    * [Pull request 6](https://bitbucket.org/ignitionrobotics/ign-gazebo/pull-request/6)

1. Added basic Entity class.
    * [Pull request 3](https://bitbucket.org/ignitionrobotics/ign-gazebo/pull-request/3)

1. Added a basic System class.
    * [Pull request 4](https://bitbucket.org/ignitionrobotics/ign-gazebo/pull-request/4)<|MERGE_RESOLUTION|>--- conflicted
+++ resolved
@@ -1,20 +1,16 @@
 ## Ignition Gazebo 2.x
 
-<<<<<<< HEAD
 ### Ignition Gazebo 2.4.X
 
 1. Fix distributed sim
     * [Pull Request 385](https://bitbucket.org/ignitionrobotics/ign-gazebo/pull-requests/385)
 
-### Ignition Gazebo 2.3.0 (2019-07-13)
-=======
-### Ignition Gazebo 2.4.0
+### Ignition Gazebo 2.4.0 (2019-07-17)
 
 1. Bundle scene updates in sensor system
     * [Pull Request 386](https://bitbucket.org/ignitionrobotics/ign-gazebo/pull-requests/386)
 
-### Ignition Gazebo 2.3.0
->>>>>>> 4cd1257a
+### Ignition Gazebo 2.3.0 (2019-07-13)
 
 1. Improve physics system peformance by skipping static model updates.
    Components state information has been incorporated, which is used to
