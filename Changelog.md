## Ignition Gazebo 2.x

### Ignition Gazebo 2.X.X

<<<<<<< HEAD
1. MultiCopterMotorModel: add mutex to protect motor velocity command.
    * [Pull Request 341](https://bitbucket.org/ignitionrobotics/ign-gazebo/pull-requests/341)
=======
### Ignition Gazebo 2.0.0
>>>>>>> f923d1e6

1. Log entity creation and deletion
    * [Pull Request 337](https://bitbucket.org/ignitionrobotics/ign-gazebo/pull-requests/337)

1. Multicopter motor model
    * [Pull Request 322](https://bitbucket.org/ignitionrobotics/ign-gazebo/pull-requests/322)

1. Fix removing selected entity
    * [Pull Request 339](https://bitbucket.org/ignitionrobotics/ign-gazebo/pull-requests/339)

1. Collision serialization
    * [Pull Request 326](https://bitbucket.org/ignitionrobotics/ign-gazebo/pull-requests/326)

1. Add support for moving and rotating models
    * [Pull Request 316](https://bitbucket.org/ignitionrobotics/ign-gazebo/pull-requests/316)

1. Pose commands
    * [Pull Request 334](https://bitbucket.org/ignitionrobotics/ign-gazebo/pull-requests/334)

1. Level performers can be added at runtime using a service call. See the
   levels tutorial for more information.
    * [Pull Request 264](https://bitbucket.org/ignitionrobotics/ign-gazebo/pull-requests/264)

1. Update worlds to GzScene3D
    * [Pull Request 333](https://bitbucket.org/ignitionrobotics/ign-gazebo/pull-requests/333)

1. Reduce logging file size
    * [Pull Request 332](https://bitbucket.org/ignitionrobotics/ign-gazebo/pull-requests/332)

1. Update PosePublisher system to publish sensor poses and to use scoped names for frame ids
    * [Pull Request 331](https://bitbucket.org/ignitionrobotics/ign-gazebo/pull-requests/331)

1. Fix gui plugin linking issue
    * [Pull Request 327](https://bitbucket.org/ignitionrobotics/ign-gazebo/pull-requests/327)
    * [Pull Request 330](https://bitbucket.org/ignitionrobotics/ign-gazebo/pull-requests/330)

1. Toolbar colors
    * [Pull Request 329](https://bitbucket.org/ignitionrobotics/ign-gazebo/pull-requests/329)

1. Rename Scene3D gui plugin to GzScene3D
    * [Pull Request 328](https://bitbucket.org/ignitionrobotics/ign-gazebo/pull-requests/328)

1. Fix distributed sim documentation
    * [Pull Request 318](https://bitbucket.org/ignitionrobotics/ign-gazebo/pull-requests/318)

1. Port Scene3D gui plugin from ign-gui. Renamed to GzScene3D.
    * [Pull Request 315](https://bitbucket.org/ignitionrobotics/ign-gazebo/pull-requests/315)

1. Entity tree UI
    * [Pull Request 285](https://bitbucket.org/ignitionrobotics/ign-gazebo/pull-requests/285)

1. Add rendering component
    * [Pull Request 306](https://bitbucket.org/ignitionrobotics/ign-gazebo/pull-requests/306)

1. Update Camera and DepthCamera components to use sdf::Sensor object instead of an sdf::ElementPtr.
    * [Pull Request 299](https://bitbucket.org/ignitionrobotics/ign-gazebo/pull-requests/299)

1. Added system for ignition::sensors::AirPressureSensor.
    * [Pull Request 300](https://bitbucket.org/ignitionrobotics/ign-gazebo/pull-requests/300)

1. Support conversion and serialization of Imu components. IMU sensors are
   loaded from an SDF DOM object.
    * [Pull Request 302](https://bitbucket.org/ignitionrobotics/ign-gazebo/pull-requests/302)

1. Throttle sensors update rate
    * [Pull Request 323](https://bitbucket.org/ignitionrobotics/ign-gazebo/pull-requests/323)

1. Fix changing themes
    * [Pull Request 321](https://bitbucket.org/ignitionrobotics/ign-gazebo/pull-requests/321)

1. Battery tweaks
    * [Pull Request 314](https://bitbucket.org/ignitionrobotics/ign-gazebo/pull-requests/314)

1. Support conversion and serialization of PBR parameters in a material component
    * [Pull Request 304](https://bitbucket.org/ignitionrobotics/ign-gazebo/pull-requests/304)

1. Joint state pub
    * [Pull Request 260](https://bitbucket.org/ignitionrobotics/ign-gazebo/pull-requests/260)

1. Update Altimeter component to use sdf::Sensor object instead of an
   sdf::ElementPtr.
    * [Pull Request 286](https://bitbucket.org/ignitionrobotics/ign-gazebo/pull-requests/286)

1. Update docker nightly dependencies
    * [Pull Request 310](https://bitbucket.org/ignitionrobotics/ign-gazebo/pull-requests/310)

1. Ign tool
    * [Pull Request 296](https://bitbucket.org/ignitionrobotics/ign-gazebo/pull-requests/296)
    * [Pull Request 336](https://bitbucket.org/ignitionrobotics/ign-gazebo/pull-requests/336)

1. State broadcast
    * [Pull Request 307](https://bitbucket.org/ignitionrobotics/ign-gazebo/pull-requests/307)

1. Use world statistics message on network
    * [Pull Request 305](https://bitbucket.org/ignitionrobotics/ign-gazebo/pull-requests/305)

1. Update Magnetometer component to use sdf::Sensor object instead of an sdf::ElementPtr.
    * [Pull Request 272](https://bitbucket.org/ignitionrobotics/ign-gazebo/pull-requests/272)

1. Fix Scene3D loading empty world
    * [Pull Request 308](https://bitbucket.org/ignitionrobotics/ign-gazebo/pull-requests/308)

1. Support conversion and serialization of scene and light components
    * [Pull Request 297](https://bitbucket.org/ignitionrobotics/ign-gazebo/pull-requests/297)

1. Operators instead of De/Serialize
    * [Pull Request 293](https://bitbucket.org/ignitionrobotics/ign-gazebo/pull-requests/293)

1. Remove PIMPL from Component
    * [Pull Request 267](https://bitbucket.org/ignitionrobotics/ign-gazebo/pull-requests/267)

1. Delay scene broadcaster transport setup
    * [Pull Request 292](https://bitbucket.org/ignitionrobotics/ign-gazebo/pull-requests/292)

1. Report link poses from secondaries during distributed simulation, using a cache
    * [Pull Request 276](https://bitbucket.org/ignitionrobotics/ign-gazebo/pull-requests/276)
    * [Pull Request 265](https://bitbucket.org/ignitionrobotics/ign-gazebo/pull-requests/265)

1. Restore log playback
    * [Pull Request 288](https://bitbucket.org/ignitionrobotics/ign-gazebo/pull-requests/288)

1. ECM changed state
    * [Pull Request 287](https://bitbucket.org/ignitionrobotics/ign-gazebo/pull-requests/287)

1. Joint serialization
    * [Pull Request 281](https://bitbucket.org/ignitionrobotics/ign-gazebo/pull-requests/281)

1. Use scene ambient and background color information in sensor
   configuration.
    * [Pull Request 268](https://bitbucket.org/ignitionrobotics/ign-gazebo/pull-requests/268)

1. Performance benchmarking
    * [Pull Request 220](https://bitbucket.org/ignitionrobotics/ign-gazebo/pull-requests/220)
    * [Pull Request 253](https://bitbucket.org/ignitionrobotics/ign-gazebo/pull-requests/253)
    * [Pull Request 258](https://bitbucket.org/ignitionrobotics/ign-gazebo/pull-requests/258)
    * [Pull Request 283](https://bitbucket.org/ignitionrobotics/ign-gazebo/pull-requests/283)
    * [Pull Request 312](https://bitbucket.org/ignitionrobotics/ign-gazebo/pull-requests/312)

1. Remove emissive component from visual materials
    * [Pull Request 271](https://bitbucket.org/ignitionrobotics/ign-gazebo/pull-requests/271)

1. Serialization for more components
    * [Pull Request 255](https://bitbucket.org/ignitionrobotics/ign-gazebo/pull-requests/255)

1. Added an SDF message to the start of log files.
    * [Pull Request 257](https://bitbucket.org/ignitionrobotics/ign-gazebo/pull-requests/257)

1. Unify network and sync managers
    * [Pull Request 261](https://bitbucket.org/ignitionrobotics/ign-gazebo/pull-requests/261)

1. Add PerformerLevels component
    * [Pull Request 262](https://bitbucket.org/ignitionrobotics/ign-gazebo/pull-requests/262)

1. Distributed sim deprecate envs
    * [Pull Request 240](https://bitbucket.org/ignitionrobotics/ign-gazebo/pull-requests/240)

1. Use ign-sensors magnetometer sensor plugin
    * [Pull Request 221](https://bitbucket.org/ignitionrobotics/ign-gazebo/pull-requests/221)

1. Use ign-sensors altimeter sensor plugin
    * [Pull Request 215](https://bitbucket.org/ignitionrobotics/ign-gazebo/pull-requests/215)

1. Use ign-sensors imu sensor plugin
    * [Pull Request 219](https://bitbucket.org/ignitionrobotics/ign-gazebo/pull-requests/219)

1. Depend on ign-sensors rendering component
    * [Pull Request 212](https://bitbucket.org/ignitionrobotics/ign-gazebo/pull-requests/212)

## Ignition Gazebo 1.x

### Ignition Gazebo 1.X.X

1. Add Wind Plugin (Ported from Gazebo classic)
    * [Pull Request 273](https://bitbucket.org/ignitionrobotics/ign-gazebo/pull-requests/273/)

1. Port battery plugin from Gazebo classic
    * [Pull request 234](https://bitbucket.org/ignitionrobotics/ign-gazebo/pull-request/234)
    * [Pull request 317](https://bitbucket.org/ignitionrobotics/ign-gazebo/pull-request/317)
    * [Pull request 324](https://bitbucket.org/ignitionrobotics/ign-gazebo/pull-request/324)

1. Use ISO timestamp for default log path
    * [Pull request 289](https://bitbucket.org/ignitionrobotics/ign-gazebo/pull-request/289)

1. Logging tutorial
    * [Pull request 280](https://bitbucket.org/ignitionrobotics/ign-gazebo/pull-request/280)

1. Joystick SDF small typos
    * [Pull request 284](https://bitbucket.org/ignitionrobotics/ign-gazebo/pull-request/284)

1. Add `Link`: a convenience class for interfacing with link entities
    * [Pull Request 269](https://bitbucket.org/ignitionrobotics/ign-gazebo/pull-requests/269)

1. Added LiftDragPlugin (ported from Gazebo classic)
    * [Pull Request 256](https://bitbucket.org/ignitionrobotics/ign-gazebo/pull-requests/256)

1. Logging refactor unique path functions to ign-common
    * [Pull request 270](https://bitbucket.org/ignitionrobotics/ign-gazebo/pull-request/270)

1. Added test for log record and playback.
    * [Pull Request 263](https://bitbucket.org/ignitionrobotics/ign-gazebo/pull-requests/263)

1. Add ApplyJointForce system
    * [Pull request 254](https://bitbucket.org/ignitionrobotics/ign-gazebo/pull-request/254)

1. More ign-msgs <-> SDF conversions: Inertial, Geometry, Material
    * [Pull Request 251](https://bitbucket.org/ignitionrobotics/ign-gazebo/pull-requests/251)

1. Logging command line support
    * [Pull request 249](https://bitbucket.org/ignitionrobotics/ign-gazebo/pull-request/249)

1. Remove inactive performers instead of setting static
    * [Pull request 247](https://bitbucket.org/ignitionrobotics/ign-gazebo/pull-request/247)

1. Use state instead of pose in distributed simulation
    * [Pull request 242](https://bitbucket.org/ignitionrobotics/ign-gazebo/pull-request/242)

1. Distributed implies levels
    * [Pull request 243](https://bitbucket.org/ignitionrobotics/ign-gazebo/pull-request/243)

1. Add a basic JointController system
    * [Pull Request 246](https://bitbucket.org/ignitionrobotics/ign-gazebo/pull-requests/246)

1. Enforce component type uniqueness
    * [Pull request 236](https://bitbucket.org/ignitionrobotics/ign-gazebo/pull-request/236)

1. Clean CI: disable test known to fail on OSX
    * [Pull request 244](https://bitbucket.org/ignitionrobotics/ign-gazebo/pull-request/244)

1. Logical camera topic name check
    * [Pull request 245](https://bitbucket.org/ignitionrobotics/ign-gazebo/pull-request/245)

1. Added command line options to configure distributed simulation. These
   will replace the environment variables.
    * [Pull Request 238](https://bitbucket.org/ignitionrobotics/ign-gazebo/pull-requests/238)

1. Add systems to queue before actually adding them to runner
    * [Pull request 241](https://bitbucket.org/ignitionrobotics/ign-gazebo/pull-request/241)

1. Added a docker image that uses the ignition meta package
    * [Pull request 237](https://bitbucket.org/ignitionrobotics/ign-gazebo/pull-request/237)

1. Move some design docs to tutorials
    * [Pull request 230](https://bitbucket.org/ignitionrobotics/ign-gazebo/pull-request/230)

1. Disable GUI when using distributed simulation
    * [Pull request 235](https://bitbucket.org/ignitionrobotics/ign-gazebo/pull-request/235)

1. Bring component type names back
    * [Pull request 232](https://bitbucket.org/ignitionrobotics/ign-gazebo/pull-request/232)

1. A few tweaks to logging
    * [Pull request 228](https://bitbucket.org/ignitionrobotics/ign-gazebo/pull-request/228)

1. Handle friction coefficients
    * [Pull request 227](https://bitbucket.org/ignitionrobotics/ign-gazebo/pull-request/227)

1. Change private msgs namespace
    * [Pull request 233](https://bitbucket.org/ignitionrobotics/ign-gazebo/pull-request/233)

1. Set tutorial titles
    * [Pull request 231](https://bitbucket.org/ignitionrobotics/ign-gazebo/pull-request/231)

1. Example tunnel world
    * [Pull request 205](https://bitbucket.org/ignitionrobotics/ign-gazebo/pull-request/205)

1. Conversion from chrono to ign-msgs
    * [Pull request 223](https://bitbucket.org/ignitionrobotics/ign-gazebo/pull-request/223)

1. Prevent error message when using levels
    * [Pull request 229](https://bitbucket.org/ignitionrobotics/ign-gazebo/pull-request/229)

### Ignition Gazebo 1.1.0 (2019-03-15)

1. Distributed performers running in lockstep
    * [Pull Request 186](https://bitbucket.org/ignitionrobotics/ign-gazebo/pull-requests/186)
    * [Pull Request 201](https://bitbucket.org/ignitionrobotics/ign-gazebo/pull-requests/201)
    * [Pull Request 209](https://bitbucket.org/ignitionrobotics/ign-gazebo/pull-requests/209)
    * [Pull Request 213](https://bitbucket.org/ignitionrobotics/ign-gazebo/pull-requests/213)

1. Fix documentation tagfiles
    * [Pull Request 214](https://bitbucket.org/ignitionrobotics/ign-gazebo/pull-requests/214)

1. Convert gui library into a component
    * [Pull Request 206](https://bitbucket.org/ignitionrobotics/ign-gazebo/pull-requests/206)

1. include <cstdint> wherever special int types like uint64_t are used
    * [Pull Request 208](https://bitbucket.org/ignitionrobotics/ign-gazebo/pull-requests/208)

1. Move network internal
    * [Pull Request 211](https://bitbucket.org/ignitionrobotics/ign-gazebo/pull-requests/211)

1. Logging / playback
    * [Pull Request 181](https://bitbucket.org/ignitionrobotics/ign-gazebo/pull-requests/181)

1. ECM state streaming
    * [Pull Request 184](https://bitbucket.org/ignitionrobotics/ign-gazebo/pull-requests/184)

1. Unversioned system libraries
    * [Pull Request 222](https://bitbucket.org/ignitionrobotics/ign-gazebo/pull-requests/222)

### Ignition Gazebo 1.0.2 (2019-03-12)

1. Use TARGET_SO_NAME to fix finding dartsim plugin
    * [Pull Request 217](https://bitbucket.org/ignitionrobotics/ign-gazebo/pull-requests/217)

### Ignition Gazebo 1.0.1 (2019-03-01)

1. Update gazebo version number in sdf files
    * [Pull Request 207](https://bitbucket.org/ignitionrobotics/ign-gazebo/pull-requests/207)

### Ignition Gazebo 1.0.0 (2019-03-01)

1. Initial release

## Ignition Gazebo 0.x

### Ignition Gazebo 0.1.0

1. Add support for joints
    * [Pull Request 77](https://bitbucket.org/ignitionrobotics/ign-gazebo/pull-requests/77)

1. Use SimpleWrapper for more component types
    * [Pull Request 78](https://bitbucket.org/ignitionrobotics/ign-gazebo/pull-requests/78)

1. Create EventManager and delegate System instantiation to SimulationRunner
    * [Pull Request 79](https://bitbucket.org/ignitionrobotics/ign-gazebo/pull-requests/79)

1. Integrate ign-gui
    * [Pull request 11](https://bitbucket.org/ignitionrobotics/ign-gazebo/pull-request/11)

1. Remove some build dependencies.
    * [Pull request 6](https://bitbucket.org/ignitionrobotics/ign-gazebo/pull-request/6)

1. Added basic Entity class.
    * [Pull request 3](https://bitbucket.org/ignitionrobotics/ign-gazebo/pull-request/3)

1. Added a basic System class.
    * [Pull request 4](https://bitbucket.org/ignitionrobotics/ign-gazebo/pull-request/4)<|MERGE_RESOLUTION|>--- conflicted
+++ resolved
@@ -2,12 +2,10 @@
 
 ### Ignition Gazebo 2.X.X
 
-<<<<<<< HEAD
+### Ignition Gazebo 2.0.0
+
 1. MultiCopterMotorModel: add mutex to protect motor velocity command.
     * [Pull Request 341](https://bitbucket.org/ignitionrobotics/ign-gazebo/pull-requests/341)
-=======
-### Ignition Gazebo 2.0.0
->>>>>>> f923d1e6
 
 1. Log entity creation and deletion
     * [Pull Request 337](https://bitbucket.org/ignitionrobotics/ign-gazebo/pull-requests/337)
