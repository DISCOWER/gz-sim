--- conflicted
+++ resolved
@@ -9,17 +9,10 @@
 
 Build | Status
 -- | --
-<<<<<<< HEAD
 Test coverage | [![codecov](https://codecov.io/gh/ignitionrobotics/ign-gazebo/branch/master/graph/badge.svg)](https://codecov.io/gh/ignitionrobotics/ign-gazebo)
 Ubuntu Bionic | [![Build Status](https://build.osrfoundation.org/buildStatus/icon?job=ignition_gazebo-ci-master-bionic-amd64)](https://build.osrfoundation.org/job/ignition_gazebo-ci-master-bionic-amd64)
 Homebrew      | [![Build Status](https://build.osrfoundation.org/buildStatus/icon?job=ignition_gazebo-ci-master-homebrew-amd64)](https://build.osrfoundation.org/job/ignition_gazebo-ci-master-homebrew-amd64)
 Windows       | [![Build Status](https://build.osrfoundation.org/buildStatus/icon?job=ignition_gazebo-ci-master-windows7-amd64)](https://build.osrfoundation.org/job/ignition_gazebo-ci-master-windows7-amd64)
-=======
-Test coverage | [![codecov](https://codecov.io/gh/ignitionrobotics/ign-gazebo/branch/ign-gazebo3/graph/badge.svg)](https://codecov.io/gh/ignitionrobotics/ign-gazebo)
-Ubuntu Bionic | [![Build Status](https://build.osrfoundation.org/buildStatus/icon?job=ignition_gazebo-ci-ign-gazebo3-bionic-amd64)](https://build.osrfoundation.org/job/ignition_gazebo-ci-ign-gazebo3-bionic-amd64)
-Homebrew      | [![Build Status](https://build.osrfoundation.org/buildStatus/icon?job=ignition_gazebo-ci-ign-gazebo3-homebrew-amd64)](https://build.osrfoundation.org/job/ignition_gazebo-ci-ign-gazebo3-homebrew-amd64)
-Windows       | [![Build Status](https://build.osrfoundation.org/buildStatus/icon?job=ignition_gazebo-ci-ign-gazebo3-windows7-amd64)](https://build.osrfoundation.org/job/ignition_gazebo-ci-ign-gazebo3-windows7-amd64)
->>>>>>> 947b3d49
 
 Ignition Gazebo is an open source robotics simulator. Through Ignition Gazebo users have access to high fidelity physics, rendering, and sensor models. Additionally, users and developers have multiple points of entry to simulation including a graphical user interface, plugins, and asynchronous message passing and services.
 
@@ -33,11 +26,7 @@
 
 * [Binary Install](#binary-install)
 
-<<<<<<< HEAD
-* [Source Install](#source-install-version-3)
-=======
 * [Source Install](#source-install)
->>>>>>> 947b3d49
 
     * [Prerequisites](#prerequisites)
 
@@ -53,11 +42,7 @@
 
 [Code of Conduct](#code-of-conduct)
 
-<<<<<<< HEAD
 [Contributing](#contributing)
-=======
-[Contributing](#code-of-contributing)
->>>>>>> 947b3d49
 
 [Versioning](#versioning)
 
@@ -103,11 +88,7 @@
 
 We recommend following the [Binary Install](#binary-install) instructions to get up and running as quickly and painlessly as possible.
 
-<<<<<<< HEAD
-The [Source Install](#source-install-version-3) instructions should be used if you need the very latest software improvements, you need to modify the code, or you plan to make a contribution.
-=======
 The [Source Install](#source-install) instructions should be used if you need the very latest software improvements, you need to modify the code, or you plan to make a contribution.
->>>>>>> 947b3d49
 
 ## Binary Install
 
@@ -115,14 +96,10 @@
 available through a package management utility such as [Apt](https://wiki.debian.org/Apt).
 This approach eliminates the need to download and compile source code, and dependencies
 are handled for you. The downside of a binary install is that you won't be able to modify
-<<<<<<< HEAD
-the code. See [Source Install](#source-install-version-3) for information on
-=======
 the code. See [Source Install](#source-install) for information on
->>>>>>> 947b3d49
 installing Ignition Gazebo from source.
 
-**Ubuntu Bionic (version 2)**
+**Ubuntu Bionic**
 
 1. Configure package repositories.
 
@@ -148,7 +125,7 @@
     sudo apt-get install libignition-gazebo4-dev
     ```
 
-## Source Install (version 3)
+## Source Install
 
 Install from source if you're interested in changing the source code or need a
 feature which hasn't been released yet.
@@ -203,11 +180,7 @@
 1. Clone the repository.
 
     ```
-<<<<<<< HEAD
     git clone https://github.com/ignitionrobotics/ign-gazebo -b master
-=======
-    git clone https://github.com/ignitionrobotics/ign-gazebo -b ign-gazebo3
->>>>>>> 947b3d49
     ```
 
 2. Configure and  build.
@@ -301,11 +274,7 @@
 
 Follow these steps to run tests and static code analysis in your clone of this repository.
 
-<<<<<<< HEAD
-1. Follow the [source install instruction](#source-install-version-3).
-=======
 1. Follow the [source install instruction](#source-install).
->>>>>>> 947b3d49
 
 2. Run tests.
 
