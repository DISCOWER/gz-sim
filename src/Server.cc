--- conflicted
+++ resolved
@@ -101,11 +101,8 @@
         this->dataPtr.get(), std::placeholders::_1));
   common::addFindFileURICallback(std::bind(&ServerPrivate::FetchResourceUri,
       this->dataPtr.get(), std::placeholders::_1));
-<<<<<<< HEAD
-=======
 
   addResourcePaths();
->>>>>>> 2fd9547e
 
   sdf::Errors errors;
 
