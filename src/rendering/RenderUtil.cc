/*
 * Copyright (C) 2019 Open Source Robotics Foundation
 *
 * Licensed under the Apache License, Version 2.0 (the "License");
 * you may not use this file except in compliance with the License.
 * You may obtain a copy of the License at
 *
 *     http://www.apache.org/licenses/LICENSE-2.0
 *
 * Unless required by applicable law or agreed to in writing, software
 * distributed under the License is distributed on an "AS IS" BASIS,
 * WITHOUT WARRANTIES OR CONDITIONS OF ANY KIND, either express or implied.
 * See the License for the specific language governing permissions and
 * limitations under the License.
 *
 */

#include <map>
#include <string>
#include <tuple>
#include <unordered_map>
#include <variant>
#include <vector>

#include <sdf/Actor.hh>
#include <sdf/Collision.hh>
#include <sdf/Element.hh>
#include <sdf/Light.hh>
#include <sdf/Link.hh>
#include <sdf/Model.hh>
#include <sdf/parser.hh>
#include <sdf/Scene.hh>
#include <sdf/SDFImpl.hh>
#include <sdf/Visual.hh>

#include <ignition/common/Profiler.hh>
#include <ignition/common/Skeleton.hh>
#include <ignition/common/SkeletonAnimation.hh>

#include <ignition/math/Color.hh>
#include <ignition/math/Helpers.hh>
#include <ignition/math/Matrix4.hh>
#include <ignition/math/Pose3.hh>

#include <ignition/msgs/Utility.hh>

#include <ignition/rendering.hh>
#include <ignition/rendering/RenderEngine.hh>
#include <ignition/rendering/RenderingIface.hh>
#include <ignition/rendering/Scene.hh>

#include "ignition/gazebo/components/Actor.hh"
#include "ignition/gazebo/components/Camera.hh"
#include "ignition/gazebo/components/CastShadows.hh"
#include "ignition/gazebo/components/Collision.hh"
#include "ignition/gazebo/components/DepthCamera.hh"
#include "ignition/gazebo/components/GpuLidar.hh"
#include "ignition/gazebo/components/Geometry.hh"
#include "ignition/gazebo/components/LaserRetro.hh"
#include "ignition/gazebo/components/Light.hh"
#include "ignition/gazebo/components/LightCmd.hh"
#include "ignition/gazebo/components/Link.hh"
#include "ignition/gazebo/components/Material.hh"
#include "ignition/gazebo/components/Model.hh"
#include "ignition/gazebo/components/Name.hh"
#include "ignition/gazebo/components/ParentEntity.hh"
#include "ignition/gazebo/components/ParticleEmitter.hh"
#include "ignition/gazebo/components/Pose.hh"
#include "ignition/gazebo/components/RgbdCamera.hh"
#include "ignition/gazebo/components/Scene.hh"
#include "ignition/gazebo/components/SourceFilePath.hh"
#include "ignition/gazebo/components/Temperature.hh"
#include "ignition/gazebo/components/TemperatureRange.hh"
#include "ignition/gazebo/components/ThermalCamera.hh"
#include "ignition/gazebo/components/Transparency.hh"
#include "ignition/gazebo/components/Visibility.hh"
#include "ignition/gazebo/components/Visual.hh"
#include "ignition/gazebo/components/World.hh"
#include "ignition/gazebo/EntityComponentManager.hh"

#include "ignition/gazebo/rendering/RenderUtil.hh"
#include "ignition/gazebo/rendering/SceneManager.hh"
#include "ignition/gazebo/rendering/MarkerManager.hh"

#include "ignition/gazebo/Util.hh"

using namespace ignition;
using namespace gazebo;

// Private data class.
class ignition::gazebo::RenderUtilPrivate
{
  /// True if the rendering component is initialized
  public: bool initialized = false;

  /// \brief Create rendering entities
  /// \param[in] _ecm The entity-component manager
  public: void CreateRenderingEntities(const EntityComponentManager &_ecm,
      const UpdateInfo &_info);

  /// \brief Remove rendering entities
  /// \param[in] _ecm The entity-component manager
  public: void RemoveRenderingEntities(const EntityComponentManager &_ecm,
      const UpdateInfo &_info);

  /// \brief Update rendering entities
  /// \param[in] _ecm The entity-component manager
  public: void UpdateRenderingEntities(const EntityComponentManager &_ecm);

  /// \brief Total time elapsed in simulation. This will not increase while
  /// paused.
  public: std::chrono::steady_clock::duration simTime{0};

  /// \brief Name of rendering engine
  public: std::string engineName = "ogre2";

  /// \brief Name of scene
  public: std::string sceneName = "scene";

  /// \brief Scene background color
  public: math::Color backgroundColor = math::Color::Black;

  /// \brief Ambient color
  public: math::Color ambientLight = math::Color(1.0, 1.0, 1.0, 1.0);

  /// \brief Scene manager
  public: SceneManager sceneManager;

  /// \brief Marker manager
  public: MarkerManager markerManager;

  /// \brief Pointer to rendering engine.
  public: ignition::rendering::RenderEngine *engine{nullptr};

  /// \brief rendering scene to be managed by the scene manager and used to
  /// generate sensor data
  public: rendering::ScenePtr scene;

  /// \brief Flag to indicate if the current GL context should be used
  public: bool useCurrentGLContext = false;

  /// \brief New scenes to be created
  public: std::vector<sdf::Scene> newScenes;

  /// \brief New models to be created. The elements in the tuple are:
  /// [0] entity id, [1], SDF DOM, [2] parent entity id, [3] sim iteration
  public: std::vector<std::tuple<Entity, sdf::Model, Entity, uint64_t>>
      newModels;

  /// \brief New links to be created. The elements in the tuple are:
  /// [0] entity id, [1], SDF DOM, [2] parent entity id
  public: std::vector<std::tuple<Entity, sdf::Link, Entity>> newLinks;

  /// \brief New visuals to be created. The elements in the tuple are:
  /// [0] entity id, [1], SDF DOM, [2] parent entity id
  public: std::vector<std::tuple<Entity, sdf::Visual, Entity>> newVisuals;

  /// \brief New actors to be created. The elements in the tuple are:
  /// [0] entity id, [1], SDF DOM, [2] parent entity id
  public: std::vector<std::tuple<Entity, sdf::Actor, Entity>> newActors;

  /// \brief New lights to be created. The elements in the tuple are:
  /// [0] entity id, [1], SDF DOM, [2] parent entity id
  public: std::vector<std::tuple<Entity, sdf::Light, Entity>> newLights;

  /// \brief New sensors to be created. The elements in the tuple are:
  /// [0] entity id, [1], SDF DOM, [2] parent entity id
  public: std::vector<std::tuple<Entity, sdf::Sensor, Entity>>
      newSensors;

  /// \brief New particle emitter to be created. The elements in the tuple are:
  /// [0] entity id, [1], particle emitter, [2] parent entity id
  public: std::vector<std::tuple<Entity, msgs::ParticleEmitter, Entity>>
      newParticleEmitters;

  /// \brief New particle emitter commands to be requested.
  /// The map key and value are: entity id of the particle emitter to
  /// update, and particle emitter msg
  public: std::unordered_map<Entity, msgs::ParticleEmitter>
      newParticleEmittersCmds;

  /// \brief Map of ids of entites to be removed and sim iteration when the
  /// remove request is received
  public: std::unordered_map<Entity, uint64_t> removeEntities;

  /// \brief A map of entity ids and pose updates.
  public: std::unordered_map<Entity, math::Pose3d> entityPoses;

  /// \brief A map of entity ids and light updates.
  public: std::unordered_map<Entity, msgs::Light> entityLights;

  /// \brief A map of entity ids and light updates.
  public: std::vector<Entity> entityLightsCmdToDelete;

  /// \brief A map of entity ids and actor transforms.
  public: std::map<Entity, std::map<std::string, math::Matrix4d>>
                          actorTransforms;

  /// \brief A map of entity ids and temperature data.
  /// The value of this map (tuple) represents either a single (uniform)
  /// temperature, or a heat signature with a min/max temperature. If the string
  /// in the tuple is empty, then this entity has a uniform temperature across
  /// its surface, and this uniform temperature is stored in the first float of
  /// the tuple (the second float and string are unused for uniform temperature
  /// entities). If the string in the tuple is not empty, then the string
  /// represents the entity's heat signature (a path to a heat signature texture
  /// file), and the floats represent the min/max temperatures of the heat
  /// signature, respectively.
  ///
  /// All temperatures are in Kelvin.
  public: std::map<Entity, std::tuple<float, float, std::string>> entityTemp;

  /// \brief A map of entity ids and wire boxes
  public: std::unordered_map<Entity, ignition::rendering::WireBoxPtr> wireBoxes;

  /// \brief A map of entity ids and trajectory pose updates.
  public: std::unordered_map<Entity, math::Pose3d> trajectoryPoses;

  /// \brief A map of entity ids and actor animation info.
  public: std::unordered_map<Entity, AnimationUpdateData> actorAnimationData;

  /// \brief True to update skeletons manually using bone poses
  /// (see actorTransforms). False to let render engine update animation
  /// based on sim time.
  /// \todo(anyone) Let this be turned on from a component
  public: bool actorManualSkeletonUpdate = false;

  /// \brief Mutex to protect updates
  public: std::mutex updateMutex;

  //// \brief Flag to indicate whether to create sensors
  public: bool enableSensors = false;

  /// \brief A set containing all the entities with attached rendering sensors
  public: std::unordered_set<Entity> sensorEntities;

  /// \brief Callback function for creating sensors.
  /// The function args are: entity id, sensor sdf, and parent name.
  /// The function returns the id of the rendering sensor created.
  public: std::function<std::string(const gazebo::Entity &, const sdf::Sensor &,
          const std::string &)> createSensorCb;

  /// \brief Light equality comparison function.
  public: std::function<bool(const sdf::Light &, const sdf::Light &)>
          lightEql { [](const sdf::Light &_a, const sdf::Light &_b)
            {
             return
                _a.Type() == _b.Type() &&
                _a.Name() == _b.Name() &&
                _a.Diffuse() == _b.Diffuse() &&
                _a.Specular() == _b.Specular() &&
                math::equal(
                  _a.AttenuationRange(), _b.AttenuationRange(), 1e-6) &&
               math::equal(
                 _a.LinearAttenuationFactor(),
                 _b.LinearAttenuationFactor(),
                 1e-6) &&
               math::equal(
                 _a.ConstantAttenuationFactor(),
                 _b.ConstantAttenuationFactor(),
                 1e-6) &&
               math::equal(
                 _a.QuadraticAttenuationFactor(),
                 _b.QuadraticAttenuationFactor(),
                 1e-6) &&
               _a.CastShadows() == _b.CastShadows() &&
               _a.Direction() == _b.Direction() &&
               _a.SpotInnerAngle() == _b.SpotInnerAngle() &&
               _a.SpotOuterAngle() == _b.SpotOuterAngle() &&
               math::equal(_a.SpotFalloff(), _b.SpotFalloff(), 1e-6);
            }};

  /// \brief Callback function for removing sensors.
  /// The function arg is the entity id
  public: std::function<void(const gazebo::Entity &)> removeSensorCb;

  /// \brief Currently selected entities, organized by order of selection.
  public: std::vector<Entity> selectedEntities;

  /// \brief Map of original emissive colors for nodes currently highlighted.
  public: std::map<std::string, math::Color> originalEmissive;

  /// \brief Whether the transform gizmo is being dragged.
  public: bool transformActive{false};

  /// \brief Highlight a node and all its children.
  /// \param[in] _node Node to be highlighted
  public: void HighlightNode(const rendering::NodePtr &_node);

  /// \brief Restore a highlighted node to normal.
  /// \param[in] _node Node to be restored.
  public: void LowlightNode(const rendering::NodePtr &_node);

  /// \brief New collisions to be created
  public: std::vector<Entity> newCollisions;

  /// \brief Finds the links (collision parent) that are used to create child
  /// collision visuals in RenderUtil::Update
  /// \param[in] _ecm The entity-component manager
  public: void FindCollisionLinks(const EntityComponentManager &_ecm);

  /// \brief A list of links used to create new collision visuals
  public: std::vector<Entity> newCollisionLinks;

  /// \brief A map of collision entity ids and their SDF DOM
  public: std::map<Entity, sdf::Collision> entityCollisions;

  /// \brief A map of model entities and their corresponding children links
  public: std::map<Entity, std::vector<Entity>> modelToLinkEntities;

  /// \brief A map of link entities and their corresponding children collisions
  public: std::map<Entity, std::vector<Entity>> linkToCollisionEntities;

  /// \brief A map of created collision entities and if they are currently
  /// visible
  public: std::map<Entity, bool> viewingCollisions;

  /// \brief A map of entity id to thermal camera sensor configuration
  /// properties. The elements in the tuple are:
  /// <resolution, temperature range (min, max)>
  public:std::unordered_map<Entity,
      std::tuple<double, components::TemperatureRangeInfo>> thermalCameraData;
};

//////////////////////////////////////////////////
RenderUtil::RenderUtil() : dataPtr(std::make_unique<RenderUtilPrivate>())
{
}

//////////////////////////////////////////////////
RenderUtil::~RenderUtil() = default;

//////////////////////////////////////////////////
rendering::ScenePtr RenderUtil::Scene() const
{
  return this->dataPtr->scene;
}

//////////////////////////////////////////////////
void RenderUtil::UpdateECM(const UpdateInfo &/*_info*/,
                           EntityComponentManager &_ecm)
{
  std::lock_guard<std::mutex> lock(this->dataPtr->updateMutex);

  // particle emitters commands
  _ecm.Each<components::ParticleEmitterCmd>(
      [&](const Entity &_entity,
          const components::ParticleEmitterCmd *_emitterCmd) -> bool
      {
        // store emitter properties and update them in rendering thread
        this->dataPtr->newParticleEmittersCmds[_entity] =
            _emitterCmd->Data();

        // update pose comp here
        if (_emitterCmd->Data().has_pose())
        {
          auto poseComp = _ecm.Component<components::Pose>(_entity);
          if (poseComp)
            poseComp->Data() = msgs::Convert(_emitterCmd->Data().pose());
        }
        _ecm.RemoveComponent<components::ParticleEmitterCmd>(_entity);

        return true;
      });

  // Update lights
  auto olderEntitiesLightsCmdToDelete =
    std::move(this->dataPtr->entityLightsCmdToDelete);
  this->dataPtr->entityLightsCmdToDelete.clear();

  _ecm.Each<components::LightCmd>(
      [&](const Entity &_entity,
          const components::LightCmd * _lightCmd) -> bool
      {
        this->dataPtr->entityLights[_entity] = _lightCmd->Data();
        this->dataPtr->entityLightsCmdToDelete.push_back(_entity);

        auto lightComp = _ecm.Component<components::Light>(_entity);
        if (lightComp)
        {
          sdf::Light sdfLight = convert<sdf::Light>(_lightCmd->Data());
          auto state = lightComp->SetData(sdfLight,
              this->dataPtr->lightEql) ?
              ComponentState::OneTimeChange :
              ComponentState::NoChange;
          _ecm.SetChanged(_entity, components::Light::typeId, state);
        }
        return true;
      });

  for (const auto entity : olderEntitiesLightsCmdToDelete)
  {
    _ecm.RemoveComponent<components::LightCmd>(entity);
  }

  // Update thermal cameras
  _ecm.Each<components::ThermalCamera>(
      [&](const Entity &_entity,
        const components::ThermalCamera *)->bool
      {
        // set properties from thermal sensor plugin
        // Set defaults to invaid values so we know they have not been set.
        // set UpdateECM(). We check for valid values first before setting
        // these thermal camera properties..
        double resolution = 0.0;
        components::TemperatureRangeInfo range;
        range.min = std::numeric_limits<double>::max();
        range.max = 0;

        // resolution
        auto resolutionComp =
          _ecm.Component<components::TemperatureLinearResolution>(_entity);
        if (resolutionComp != nullptr)
        {
          resolution = resolutionComp->Data();
          _ecm.RemoveComponent<components::TemperatureLinearResolution>(
              _entity);
        }

        // min / max temp
        auto tempRangeComp =
          _ecm.Component<components::TemperatureRange>(_entity);
        if (tempRangeComp != nullptr)
        {
          range = tempRangeComp->Data();
          _ecm.RemoveComponent<components::TemperatureRange>(_entity);
        }

        if (resolutionComp || tempRangeComp)
        {
          this->dataPtr->thermalCameraData[_entity] =
              std::make_tuple(resolution, range);
        }
        return true;
      });
}

//////////////////////////////////////////////////
void RenderUtil::UpdateFromECM(const UpdateInfo &_info,
                               const EntityComponentManager &_ecm)
{
  IGN_PROFILE("RenderUtil::UpdateFromECM");
  std::lock_guard<std::mutex> lock(this->dataPtr->updateMutex);
  this->dataPtr->simTime = _info.simTime;

  this->dataPtr->CreateRenderingEntities(_ecm, _info);
  this->dataPtr->UpdateRenderingEntities(_ecm);
  this->dataPtr->RemoveRenderingEntities(_ecm, _info);
  this->dataPtr->markerManager.SetSimTime(_info.simTime);
  this->dataPtr->FindCollisionLinks(_ecm);
}

//////////////////////////////////////////////////
void RenderUtilPrivate::FindCollisionLinks(const EntityComponentManager &_ecm)
{
  if (this->newCollisions.empty())
    return;

  for (const auto &entity : this->newCollisions)
  {
    std::vector<Entity> links;
    if (_ecm.EntityMatches(entity,
          std::set<ComponentTypeId>{components::Model::typeId}))
    {
      links = _ecm.EntitiesByComponents(components::ParentEntity(entity),
                                        components::Link());
    }
    else if (_ecm.EntityMatches(entity,
                std::set<ComponentTypeId>{components::Link::typeId}))
    {
      links.push_back(entity);
    }
    else
    {
      ignerr << "Entity [" << entity
             << "] for viewing collision must be a model or link"
             << std::endl;
      continue;
    }

    this->newCollisionLinks.insert(this->newCollisionLinks.end(),
        links.begin(),
        links.end());
  }
  this->newCollisions.clear();
}

//////////////////////////////////////////////////
int RenderUtil::PendingSensors() const
{
  if (!this->dataPtr->initialized)
    return -1;

  if (!this->dataPtr->scene)
    return -1;

  this->dataPtr->updateMutex.lock();
  int nSensors = this->dataPtr->newSensors.size();
  this->dataPtr->updateMutex.unlock();
  return nSensors;
}

//////////////////////////////////////////////////
void RenderUtil::Update()
{
  IGN_PROFILE("RenderUtil::Update");
  if (!this->dataPtr->initialized)
    return;

  if (!this->dataPtr->scene)
    return;

  this->dataPtr->updateMutex.lock();
  auto newScenes = std::move(this->dataPtr->newScenes);
  auto newModels = std::move(this->dataPtr->newModels);
  auto newLinks = std::move(this->dataPtr->newLinks);
  auto newVisuals = std::move(this->dataPtr->newVisuals);
  auto newActors = std::move(this->dataPtr->newActors);
  auto newLights = std::move(this->dataPtr->newLights);
  auto newParticleEmitters = std::move(this->dataPtr->newParticleEmitters);
  auto newParticleEmittersCmds =
    std::move(this->dataPtr->newParticleEmittersCmds);
  auto removeEntities = std::move(this->dataPtr->removeEntities);
  auto entityPoses = std::move(this->dataPtr->entityPoses);
  auto entityLights = std::move(this->dataPtr->entityLights);
  auto trajectoryPoses = std::move(this->dataPtr->trajectoryPoses);
  auto actorTransforms = std::move(this->dataPtr->actorTransforms);
  auto actorAnimationData = std::move(this->dataPtr->actorAnimationData);
  auto entityTemp = std::move(this->dataPtr->entityTemp);
  auto newCollisionLinks = std::move(this->dataPtr->newCollisionLinks);
  auto thermalCameraData = std::move(this->dataPtr->thermalCameraData);

  this->dataPtr->newScenes.clear();
  this->dataPtr->newModels.clear();
  this->dataPtr->newLinks.clear();
  this->dataPtr->newVisuals.clear();
  this->dataPtr->newActors.clear();
  this->dataPtr->newLights.clear();
  this->dataPtr->newParticleEmitters.clear();
  this->dataPtr->newParticleEmittersCmds.clear();
  this->dataPtr->removeEntities.clear();
  this->dataPtr->entityPoses.clear();
  this->dataPtr->entityLights.clear();
  this->dataPtr->trajectoryPoses.clear();
  this->dataPtr->actorTransforms.clear();
  this->dataPtr->actorAnimationData.clear();
  this->dataPtr->entityTemp.clear();
  this->dataPtr->newCollisionLinks.clear();
  this->dataPtr->thermalCameraData.clear();

  this->dataPtr->markerManager.Update();

  std::vector<std::tuple<Entity, sdf::Sensor, Entity>> newSensors;
  if (this->dataPtr->enableSensors)
  {
    newSensors = std::move(this->dataPtr->newSensors);
    this->dataPtr->newSensors.clear();
  }
  this->dataPtr->updateMutex.unlock();

  // scene - only one scene is supported for now
  // extend the sensor system to support mutliple scenes in the future
  for (auto &scene : newScenes)
  {
    this->dataPtr->scene->SetAmbientLight(scene.Ambient());
    this->dataPtr->scene->SetBackgroundColor(scene.Background());
    if (scene.Grid() && !this->dataPtr->enableSensors)
      this->ShowGrid();
    // only one scene so break
    break;
  }

  // remove existing entities
  {
    IGN_PROFILE("RenderUtil::Update Remove");
    for (auto &entity : removeEntities)
    {
      auto node = this->dataPtr->sceneManager.NodeById(entity.first);
      this->dataPtr->selectedEntities.erase(std::remove(
          this->dataPtr->selectedEntities.begin(),
          this->dataPtr->selectedEntities.end(), entity.first),
          this->dataPtr->selectedEntities.end());
      this->dataPtr->sceneManager.RemoveEntity(entity.first);

      // delete associated sensor, if existing
      auto sensorEntityIt = this->dataPtr->sensorEntities.find(entity.first);
      if (sensorEntityIt != this->dataPtr->sensorEntities.end())
      {
        this->dataPtr->removeSensorCb(entity.first);
        this->dataPtr->sensorEntities.erase(sensorEntityIt);
      }
    }
  }

  // create new entities
  {
    IGN_PROFILE("RenderUtil::Update Create");
    for (const auto &model : newModels)
    {
      uint64_t iteration = std::get<3>(model);
      Entity entityId = std::get<0>(model);
      // since entites to be created and removed are queued, we need
      // to check their creation timestamp to make sure we do not create a new
      // entity when there is also a remove request with a more recent
      // timestamp
      // \todo(anyone) add test to check scene entities are properly added
      // and removed.
      auto removeIt = removeEntities.find(entityId);
      if (removeIt != removeEntities.end())
      {
        uint64_t removeIteration = removeIt->second;
        if (iteration < removeIteration)
          continue;
      }
      this->dataPtr->sceneManager.CreateModel(
          entityId, std::get<1>(model), std::get<2>(model));
    }

    for (const auto &link : newLinks)
    {
      this->dataPtr->sceneManager.CreateLink(
          std::get<0>(link), std::get<1>(link), std::get<2>(link));
    }

    for (const auto &visual : newVisuals)
    {
      this->dataPtr->sceneManager.CreateVisual(
          std::get<0>(visual), std::get<1>(visual), std::get<2>(visual));
    }

    for (const auto &actor : newActors)
    {
      this->dataPtr->sceneManager.CreateActor(
          std::get<0>(actor), std::get<1>(actor), std::get<2>(actor));
    }

    for (const auto &light : newLights)
    {
      this->dataPtr->sceneManager.CreateLight(
          std::get<0>(light), std::get<1>(light), std::get<2>(light));
    }

    for (const auto &emitter : newParticleEmitters)
    {
      this->dataPtr->sceneManager.CreateParticleEmitter(
          std::get<0>(emitter), std::get<1>(emitter), std::get<2>(emitter));
    }

    for (const auto &emitterCmd : newParticleEmittersCmds)
    {
      this->dataPtr->sceneManager.UpdateParticleEmitter(
          emitterCmd.first, emitterCmd.second);
    }

    if (this->dataPtr->enableSensors && this->dataPtr->createSensorCb)
    {
      for (const auto &sensor : newSensors)
      {
        Entity entity = std::get<0>(sensor);
        const sdf::Sensor &dataSdf = std::get<1>(sensor);
        Entity parent = std::get<2>(sensor);

        // two sensors with the same name cause conflicts. We'll need to use
        // scoped names
        // TODO(anyone) do this in ign-sensors?
        auto parentNode = this->dataPtr->sceneManager.NodeById(parent);
        if (!parentNode)
        {
          ignerr << "Failed to create sensor with name[" << dataSdf.Name()
                 << "] for entity [" << entity
                 << "]. Parent not found with ID[" << parent << "]."
                 << std::endl;
          continue;
        }

        std::string sensorName =
            this->dataPtr->createSensorCb(entity, dataSdf, parentNode->Name());
        // Add to the system's scene manager
        if (!this->dataPtr->sceneManager.AddSensor(entity, sensorName, parent))
        {
          ignerr << "Failed to create sensor [" << sensorName << "]"
                 << std::endl;
        }
      }
    }
  }

  // update lights
  {
    IGN_PROFILE("RenderUtil::Update Lights");
    for (const auto &light : entityLights) {
      auto node = this->dataPtr->sceneManager.NodeById(light.first);
      if (!node)
        continue;
      auto l = std::dynamic_pointer_cast<rendering::Light>(node);
      if (l)
      {
        if (light.second.has_diffuse())
        {
          if (l->DiffuseColor() != msgs::Convert(light.second.diffuse()))
            l->SetDiffuseColor(msgs::Convert(light.second.diffuse()));
        }
        if (light.second.has_specular())
        {
          if (l->SpecularColor() != msgs::Convert(light.second.specular()))
          {
            l->SetSpecularColor(msgs::Convert(light.second.specular()));
          }
        }
        if (!ignition::math::equal(
            l->AttenuationRange(),
            static_cast<double>(light.second.range())))
        {
          l->SetAttenuationRange(light.second.range());
        }
        if (!ignition::math::equal(
            l->AttenuationLinear(),
            static_cast<double>(light.second.attenuation_linear())))
        {
          l->SetAttenuationLinear(light.second.attenuation_linear());
        }
        if (!ignition::math::equal(
            l->AttenuationConstant(),
            static_cast<double>(light.second.attenuation_constant())))
        {
          l->SetAttenuationConstant(light.second.attenuation_constant());
        }
        if (!ignition::math::equal(
            l->AttenuationQuadratic(),
            static_cast<double>(light.second.attenuation_quadratic())))
        {
          l->SetAttenuationQuadratic(light.second.attenuation_quadratic());
        }
        if (l->CastShadows() != light.second.cast_shadows())
          l->SetCastShadows(light.second.cast_shadows());
        auto lDirectional =
          std::dynamic_pointer_cast<rendering::DirectionalLight>(node);
        if (lDirectional)
        {
          if (light.second.has_direction())
          {
            if (lDirectional->Direction() !=
                msgs::Convert(light.second.direction()))
            {
              lDirectional->SetDirection(
                msgs::Convert(light.second.direction()));
            }
          }
        }
        auto lSpotLight =
          std::dynamic_pointer_cast<rendering::SpotLight>(node);
        if (lSpotLight)
        {
          if (light.second.has_direction())
          {
            if (lSpotLight->Direction() !=
              msgs::Convert(light.second.direction()))
            {
              lSpotLight->SetDirection(
                msgs::Convert(light.second.direction()));
            }
          }
          if (lSpotLight->InnerAngle() != light.second.spot_inner_angle())
            lSpotLight->SetInnerAngle(light.second.spot_inner_angle());
          if (lSpotLight->OuterAngle() != light.second.spot_outer_angle())
            lSpotLight->SetOuterAngle(light.second.spot_outer_angle());
          if (!ignition::math::equal(
              lSpotLight->Falloff(),
              static_cast<double>(light.second.spot_falloff())))
          {
            lSpotLight->SetFalloff(light.second.spot_falloff());
          }
        }
      }
    }
  }
  // update entities' pose
  {
    IGN_PROFILE("RenderUtil::Update Poses");
    for (const auto &pose : entityPoses)
    {
      auto node = this->dataPtr->sceneManager.NodeById(pose.first);
      if (!node)
        continue;

      // Don't move entity being manipulated (last selected)
      // TODO(anyone) Check top level visual instead of parent
      auto vis = std::dynamic_pointer_cast<rendering::Visual>(node);
      int updateNode = 0;
      Entity entityId = kNullEntity;
      if (vis)
      {
        // Get information from the visual's user data to indicate if
        // the render thread should pause updating it's true location,
        // this functionality is needed for temporal placement of a
        // visual such as an align preview
        updateNode = std::get<int>(vis->UserData("pause-update"));
        entityId = std::get<int>(vis->UserData("gazebo-entity"));
      }
      if ((this->dataPtr->transformActive &&
          (pose.first == this->dataPtr->selectedEntities.back() ||
          entityId == this->dataPtr->selectedEntities.back())) ||
          updateNode)
      {
        continue;
      }

      node->SetLocalPose(pose.second);
    }

    // update entities' local transformations
    if (this->dataPtr->actorManualSkeletonUpdate)
    {
      for (auto &tf : actorTransforms)
      {
        auto actorMesh = this->dataPtr->sceneManager.ActorMeshById(tf.first);
        auto actorVisual = this->dataPtr->sceneManager.NodeById(tf.first);
        if (!actorMesh || !actorVisual)
        {
          ignerr << "Actor with Entity ID '" << tf.first << "'. not found. "
                 << "Skipping skeleton animation update." << std::endl;
          continue;
        }

        math::Pose3d globalPose;
        if (entityPoses.find(tf.first) != entityPoses.end())
        {
          globalPose = entityPoses[tf.first];
        }

        math::Pose3d trajPose;
        // Trajectory from the ECS
        if (trajectoryPoses.find(tf.first) != trajectoryPoses.end())
        {
          trajPose = trajectoryPoses[tf.first];
        }
        // Trajectory from the SDF script
        else
        {
          trajPose.Pos() = tf.second["actorPose"].Translation();
          trajPose.Rot() = tf.second["actorPose"].Rotation();
        }

        actorVisual->SetLocalPose(trajPose + globalPose);

        tf.second.erase("actorPose");
        actorMesh->SetSkeletonLocalTransforms(tf.second);
      }
    }
    else
    {
      for (auto &it : actorAnimationData)
      {
        auto actorMesh = this->dataPtr->sceneManager.ActorMeshById(it.first);
        auto actorVisual = this->dataPtr->sceneManager.NodeById(it.first);
        auto actorSkel = this->dataPtr->sceneManager.ActorSkeletonById(
            it.first);
        if (!actorMesh || !actorVisual || !actorSkel)
        {
          ignerr << "Actor with Entity ID '" << it.first << "'. not found. "
                 << "Skipping skeleton animation update." << std::endl;
          continue;
        }

        AnimationUpdateData &animData = it.second;
        if (!animData.valid)
        {
          ignerr << "invalid animation update data" << std::endl;
          continue;
        }
        // Enable skeleton animation
        if (!actorMesh->SkeletonAnimationEnabled(animData.animationName))
        {
          // disable all animations for this actor
          for (unsigned int i = 0; i < actorSkel->AnimationCount(); ++i)
          {
            actorMesh->SetSkeletonAnimationEnabled(
                actorSkel->Animation(i)->Name(), false, false, 0.0);
          }

          // enable requested animation
          actorMesh->SetSkeletonAnimationEnabled(
              animData.animationName, true, animData.loop);

          // Set skeleton root node weight to zero so it is not affected by
          // the animation being played. This is needed if trajectory animation
          // is enabled. We need to let the trajectory animation set the
          // position of the actor instead
          common::SkeletonPtr skeleton =
              this->dataPtr->sceneManager.ActorSkeletonById(it.first);
          if (skeleton)
          {
            float rootBoneWeight = (animData.followTrajectory) ? 0.0 : 1.0;
            std::unordered_map<std::string, float> weights;
            weights[skeleton->RootNode()->Name()] = rootBoneWeight;
            actorMesh->SetSkeletonWeights(weights);
          }
        }
        // Update skeleton animation by setting animation time.
        // Note that animation time is different from sim time. An actor can
        // have multiple animations. Animation time is associated with
        // current animation that is being played. It is also adjusted if
        // interpotate_x is enabled.
        actorMesh->UpdateSkeletonAnimation(animData.time);

        // manually update root transform in order to sync with trajectory
        // animation
        if (animData.followTrajectory)
        {
          common::SkeletonPtr skeleton =
              this->dataPtr->sceneManager.ActorSkeletonById(it.first);
          std::map<std::string, math::Matrix4d> rootTf;
          rootTf[skeleton->RootNode()->Name()] = animData.rootTransform;
          actorMesh->SetSkeletonLocalTransforms(rootTf);
        }

        // update actor trajectory animation
        math::Pose3d globalPose;
        if (entityPoses.find(it.first) != entityPoses.end())
        {
          globalPose = entityPoses[it.first];
        }

        math::Pose3d trajPose;
        // Trajectory from the ECS
        if (trajectoryPoses.find(it.first) != trajectoryPoses.end())
        {
          trajPose = trajectoryPoses[it.first];
        }
        else
        {
          // trajectory from sdf script
          common::PoseKeyFrame poseFrame(0.0);
          if (animData.followTrajectory)
            animData.trajectory.Waypoints()->InterpolatedKeyFrame(poseFrame);
          trajPose.Pos() = poseFrame.Translation();
          trajPose.Rot() = poseFrame.Rotation();
        }

        actorVisual->SetLocalPose(trajPose + globalPose);
      }
    }
  }

  // set visual temperature
  for (const auto &temp : entityTemp)
  {
    auto node = this->dataPtr->sceneManager.NodeById(temp.first);
    if (!node)
      continue;

    auto visual =
        std::dynamic_pointer_cast<rendering::Visual>(node);
    if (!visual)
      continue;

    const auto &heatSignature = std::get<2>(temp.second);
    if (heatSignature.empty())
      visual->SetUserData("temperature", std::get<0>(temp.second));
    else
    {
      visual->SetUserData("minTemp", std::get<0>(temp.second));
      visual->SetUserData("maxTemp", std::get<1>(temp.second));
      visual->SetUserData("temperature", heatSignature);
    }
  }

  // create new collision visuals
  {
    for (const auto &link : newCollisionLinks)
    {
      std::vector<Entity> colEntities =
          this->dataPtr->linkToCollisionEntities[link];

      for (const auto &colEntity : colEntities)
      {
        if (!this->dataPtr->sceneManager.HasEntity(colEntity))
        {
          auto vis = this->dataPtr->sceneManager.CreateCollision(colEntity,
              this->dataPtr->entityCollisions[colEntity], link);
          this->dataPtr->viewingCollisions[colEntity] = true;

          // add geometry material to originalEmissive map
          for (auto g = 0u; g < vis->GeometryCount(); ++g)
          {
            auto geom = vis->GeometryByIndex(g);

            // Geometry material
            auto geomMat = geom->Material();
            if (nullptr == geomMat)
              continue;

            if (this->dataPtr->originalEmissive.find(geom->Name()) ==
                this->dataPtr->originalEmissive.end())
            {
              this->dataPtr->originalEmissive[geom->Name()] =
                  geomMat->Emissive();
            }
          }
        }
      }
    }
  }

  // update thermal camera
  for (const auto &thermal : this->dataPtr->thermalCameraData)
  {
    Entity id = thermal.first;
    rendering::ThermalCameraPtr camera =
        std::dynamic_pointer_cast<rendering::ThermalCamera>(
        this->dataPtr->sceneManager.NodeById(id));
    if (camera)
    {
      double resolution = std::get<0>(thermal.second);

      if (resolution > 0.0)
      {
        camera->SetLinearResolution(resolution);
      }
      else
      {
        ignwarn << "Unable to set thermal camera temperature linear resolution."
                << " Value must be greater than 0. Using the default value: "
                << camera->LinearResolution() << ". " << std::endl;
      }
      double minTemp = std::get<1>(thermal.second).min.Kelvin();
      double maxTemp = std::get<1>(thermal.second).max.Kelvin();
      if (maxTemp >= minTemp)
      {
        camera->SetMinTemperature(minTemp);
        camera->SetMaxTemperature(maxTemp);
      }
      else
      {
        ignwarn << "Unable to set thermal camera temperature range."
                << "Max temperature must be greater or equal to min. "
                << "Using the default values : [" << camera->MinTemperature()
                << ", " << camera->MaxTemperature() << "]." << std::endl;
      }
    }
  }
}

//////////////////////////////////////////////////
void RenderUtilPrivate::CreateRenderingEntities(
    const EntityComponentManager &_ecm, const UpdateInfo &_info)
{
  IGN_PROFILE("RenderUtilPrivate::CreateRenderingEntities");
  auto addNewSensor = [&_ecm, this](Entity _entity, const sdf::Sensor &_sdfData,
                                    Entity _parent,
                                    const std::string &_topicSuffix)
  {
    sdf::Sensor sdfDataCopy(_sdfData);
    std::string sensorScopedName =
        removeParentScope(scopedName(_entity, _ecm, "::", false), "::");
    sdfDataCopy.SetName(sensorScopedName);
    // check topic
    if (sdfDataCopy.Topic().empty())
    {
      sdfDataCopy.SetTopic(scopedName(_entity, _ecm) + _topicSuffix);
    }
    this->newSensors.push_back(
        std::make_tuple(_entity, std::move(sdfDataCopy), _parent));
    this->sensorEntities.insert(_entity);
  };

  const std::string cameraSuffix{"/image"};
  const std::string depthCameraSuffix{"/depth_image"};
  const std::string rgbdCameraSuffix{""};
  const std::string thermalCameraSuffix{""};
  const std::string gpuLidarSuffix{"/scan"};

  // Treat all pre-existent entities as new at startup
  // TODO(anyone) refactor Each and EachNew below to reduce duplicate code
  if (!this->initialized)
  {
    // Get all the new worlds
    // TODO(anyone) Only one scene is supported for now
    // extend the sensor system to support mutliple scenes in the future
    _ecm.Each<components::World, components::Scene>(
        [&](const Entity & _entity,
          const components::World *,
          const components::Scene *_scene)->bool
        {
          this->sceneManager.SetWorldId(_entity);
          const sdf::Scene &sceneSdf = _scene->Data();
          this->newScenes.push_back(sceneSdf);
          return true;
        });


    _ecm.Each<components::Model, components::Name, components::Pose,
              components::ParentEntity>(
        [&](const Entity &_entity,
            const components::Model *,
            const components::Name *_name,
            const components::Pose *_pose,
            const components::ParentEntity *_parent)->bool
        {
          sdf::Model model;
          model.SetName(_name->Data());
          model.SetRawPose(_pose->Data());
          this->newModels.push_back(
              std::make_tuple(_entity, model, _parent->Data(),
              _info.iterations));
          return true;
        });

    _ecm.Each<components::Link, components::Name, components::Pose,
              components::ParentEntity>(
        [&](const Entity &_entity,
            const components::Link *,
            const components::Name *_name,
            const components::Pose *_pose,
            const components::ParentEntity *_parent)->bool
        {
          sdf::Link link;
          link.SetName(_name->Data());
          link.SetRawPose(_pose->Data());
          this->newLinks.push_back(
              std::make_tuple(_entity, link, _parent->Data()));
          // used for collsions
          this->modelToLinkEntities[_parent->Data()].push_back(_entity);
          return true;
        });

    // visuals
    _ecm.Each<components::Visual, components::Name, components::Pose,
              components::Geometry,
              components::CastShadows,
              components::Transparency,
              components::VisibilityFlags,
              components::ParentEntity>(
        [&](const Entity &_entity,
            const components::Visual *,
            const components::Name *_name,
            const components::Pose *_pose,
            const components::Geometry *_geom,
            const components::CastShadows *_castShadows,
            const components::Transparency *_transparency,
            const components::VisibilityFlags *_visibilityFlags,
            const components::ParentEntity *_parent)->bool
        {
          sdf::Visual visual;
          visual.SetName(_name->Data());
          visual.SetRawPose(_pose->Data());
          visual.SetGeom(_geom->Data());
          visual.SetCastShadows(_castShadows->Data());
          visual.SetTransparency(_transparency->Data());
          visual.SetVisibilityFlags(_visibilityFlags->Data());

          // Optional components
          auto material = _ecm.Component<components::Material>(_entity);
          if (material != nullptr)
          {
            visual.SetMaterial(material->Data());
          }

<<<<<<< HEAD
          if (auto temp = _ecm.Component<components::Temperature>(_entity))
          {
            // get the uniform temperature for the entity
            this->entityTemp[_entity] =
              std::make_tuple<float, float, std::string>(
                  temp->Data().Kelvin(), 0.0, "");
          }
          else
=======
          auto laserRetro = _ecm.Component<components::LaserRetro>(_entity);
          if (laserRetro != nullptr)
          {
            visual.SetLaserRetro(laserRetro->Data());
          }

          // todo(anyone) make visual updates more generic without using extra
          // variables like entityTemp just for storing one specific visual
          // param?
          auto temp = _ecm.Component<components::Temperature>(_entity);
          if (temp)
>>>>>>> 3465bbec
          {
            // entity doesn't have a uniform temperature. Check if it has
            // a heat signature with an associated temperature range
            auto heatSignature =
              _ecm.Component<components::SourceFilePath>(_entity);
            auto tempRange =
               _ecm.Component<components::TemperatureRange>(_entity);
            if (heatSignature && tempRange)
            {
              this->entityTemp[_entity] =
                std::make_tuple<float, float, std::string>(
                    tempRange->Data().min.Kelvin(),
                    tempRange->Data().max.Kelvin(),
                    std::string(heatSignature->Data()));
            }
          }

          this->newVisuals.push_back(
              std::make_tuple(_entity, visual, _parent->Data()));
          return true;
        });

    // actors
    _ecm.Each<components::Actor, components::ParentEntity>(
        [&](const Entity &_entity,
            const components::Actor *_actor,
            const components::ParentEntity *_parent) -> bool
        {
          this->newActors.push_back(
              std::make_tuple(_entity, _actor->Data(), _parent->Data()));
          return true;
        });

    // lights
    _ecm.Each<components::Light, components::ParentEntity>(
        [&](const Entity &_entity,
            const components::Light *_light,
            const components::ParentEntity *_parent) -> bool
        {
          this->newLights.push_back(
              std::make_tuple(_entity, _light->Data(), _parent->Data()));
          return true;
        });

    // collisions
    _ecm.Each<components::Collision, components::Name, components::Pose,
              components::Geometry, components::CollisionElement,
              components::ParentEntity>(
        [&](const Entity &_entity,
            const components::Collision *,
            const components::Name *,
            const components::Pose *,
            const components::Geometry *,
            const components::CollisionElement *_collElement,
            const components::ParentEntity *_parent) -> bool
        {
          this->entityCollisions[_entity] = _collElement->Data();
          this->linkToCollisionEntities[_parent->Data()].push_back(_entity);
          return true;
        });

    // particle emitters
    _ecm.Each<components::ParticleEmitter, components::ParentEntity>(
        [&](const Entity &_entity,
            const components::ParticleEmitter *_emitter,
            const components::ParentEntity *_parent) -> bool
        {
          this->newParticleEmitters.push_back(
              std::make_tuple(_entity, _emitter->Data(), _parent->Data()));
          return true;
        });

    if (this->enableSensors)
    {
      // Create cameras
      _ecm.Each<components::Camera, components::ParentEntity>(
        [&](const Entity &_entity,
            const components::Camera *_camera,
            const components::ParentEntity *_parent)->bool
          {
            addNewSensor(_entity, _camera->Data(), _parent->Data(),
                         cameraSuffix);
            return true;
          });

      // Create depth cameras
      _ecm.Each<components::DepthCamera, components::ParentEntity>(
        [&](const Entity &_entity,
            const components::DepthCamera *_depthCamera,
            const components::ParentEntity *_parent)->bool
          {
            addNewSensor(_entity, _depthCamera->Data(), _parent->Data(),
                         depthCameraSuffix);
            return true;
          });

      // Create rgbd cameras
      _ecm.Each<components::RgbdCamera, components::ParentEntity>(
        [&](const Entity &_entity,
            const components::RgbdCamera *_rgbdCamera,
            const components::ParentEntity *_parent)->bool
          {
            addNewSensor(_entity, _rgbdCamera->Data(), _parent->Data(),
                         rgbdCameraSuffix);
            return true;
          });

      // Create gpu lidar
      _ecm.Each<components::GpuLidar, components::ParentEntity>(
        [&](const Entity &_entity,
            const components::GpuLidar *_gpuLidar,
            const components::ParentEntity *_parent)->bool
          {
            addNewSensor(_entity, _gpuLidar->Data(), _parent->Data(),
                         gpuLidarSuffix);
            return true;
          });

      // Create thermal camera
      _ecm.Each<components::ThermalCamera, components::ParentEntity>(
        [&](const Entity &_entity,
            const components::ThermalCamera *_thermalCamera,
            const components::ParentEntity *_parent)->bool
          {
            addNewSensor(_entity, _thermalCamera->Data(), _parent->Data(),
                         thermalCameraSuffix);
            return true;
          });
    }
    this->initialized = true;
  }
  else
  {
    // Get all the new worlds
    // TODO(anyone) Only one scene is supported for now
    // extend the sensor system to support mutliple scenes in the future
    _ecm.EachNew<components::World, components::Scene>(
        [&](const Entity & _entity,
          const components::World *,
          const components::Scene *_scene)->bool
        {
          this->sceneManager.SetWorldId(_entity);
          const sdf::Scene &sceneSdf = _scene->Data();
          this->newScenes.push_back(sceneSdf);
          return true;
        });

    _ecm.EachNew<components::Model, components::Name, components::Pose,
              components::ParentEntity>(
        [&](const Entity &_entity,
            const components::Model *,
            const components::Name *_name,
            const components::Pose *_pose,
            const components::ParentEntity *_parent)->bool
        {
          sdf::Model model;
          model.SetName(_name->Data());
          model.SetRawPose(_pose->Data());
          this->newModels.push_back(
              std::make_tuple(_entity, model, _parent->Data(),
              _info.iterations));
          return true;
        });

    _ecm.EachNew<components::Link, components::Name, components::Pose,
              components::ParentEntity>(
        [&](const Entity &_entity,
            const components::Link *,
            const components::Name *_name,
            const components::Pose *_pose,
            const components::ParentEntity *_parent)->bool
        {
          sdf::Link link;
          link.SetName(_name->Data());
          link.SetRawPose(_pose->Data());
          this->newLinks.push_back(
              std::make_tuple(_entity, link, _parent->Data()));
          // used for collsions
          this->modelToLinkEntities[_parent->Data()].push_back(_entity);
          return true;
        });

    // visuals
    _ecm.EachNew<components::Visual, components::Name, components::Pose,
              components::Geometry,
              components::CastShadows,
              components::Transparency,
              components::VisibilityFlags,
              components::ParentEntity>(
        [&](const Entity &_entity,
            const components::Visual *,
            const components::Name *_name,
            const components::Pose *_pose,
            const components::Geometry *_geom,
            const components::CastShadows *_castShadows,
            const components::Transparency *_transparency,
            const components::VisibilityFlags *_visibilityFlags,
            const components::ParentEntity *_parent)->bool
        {
          sdf::Visual visual;
          visual.SetName(_name->Data());
          visual.SetRawPose(_pose->Data());
          visual.SetGeom(_geom->Data());
          visual.SetCastShadows(_castShadows->Data());
          visual.SetTransparency(_transparency->Data());
          visual.SetVisibilityFlags(_visibilityFlags->Data());

          // Optional components
          auto material = _ecm.Component<components::Material>(_entity);
          if (material != nullptr)
          {
            visual.SetMaterial(material->Data());
          }

<<<<<<< HEAD
          if (auto temp = _ecm.Component<components::Temperature>(_entity))
          {
            // get the uniform temperature for the entity
            this->entityTemp[_entity] =
              std::make_tuple<float, float, std::string>(
                  temp->Data().Kelvin(), 0.0, "");
          }
          else
          {
            // entity doesn't have a uniform temperature. Check if it has
            // a heat signature with an associated temperature range
            auto heatSignature =
              _ecm.Component<components::SourceFilePath>(_entity);
            auto tempRange =
               _ecm.Component<components::TemperatureRange>(_entity);
            if (heatSignature && tempRange)
            {
              this->entityTemp[_entity] =
                std::make_tuple<float, float, std::string>(
                    tempRange->Data().min.Kelvin(),
                    tempRange->Data().max.Kelvin(),
                    std::string(heatSignature->Data()));
            }
=======
          auto laserRetro = _ecm.Component<components::LaserRetro>(_entity);
          if (laserRetro != nullptr)
          {
            visual.SetLaserRetro(laserRetro->Data());
>>>>>>> 3465bbec
          }

          this->newVisuals.push_back(
              std::make_tuple(_entity, visual, _parent->Data()));
          return true;
        });

    // actors
    _ecm.EachNew<components::Actor, components::ParentEntity>(
        [&](const Entity &_entity,
            const components::Actor *_actor,
            const components::ParentEntity *_parent) -> bool
        {
          this->newActors.push_back(
              std::make_tuple(_entity, _actor->Data(), _parent->Data()));
          return true;
        });

    // lights
    _ecm.EachNew<components::Light, components::ParentEntity>(
        [&](const Entity &_entity,
            const components::Light *_light,
            const components::ParentEntity *_parent) -> bool
        {
          this->newLights.push_back(
              std::make_tuple(_entity, _light->Data(), _parent->Data()));
          return true;
        });

    // collisions
    _ecm.EachNew<components::Collision, components::Name, components::Pose,
              components::Geometry, components::CollisionElement,
              components::ParentEntity>(
        [&](const Entity &_entity,
            const components::Collision *,
            const components::Name *,
            const components::Pose *,
            const components::Geometry *,
            const components::CollisionElement *_collElement,
            const components::ParentEntity *_parent) -> bool
        {
          this->entityCollisions[_entity] = _collElement->Data();
          this->linkToCollisionEntities[_parent->Data()].push_back(_entity);
          return true;
        });

    // particle emitters
    _ecm.EachNew<components::ParticleEmitter, components::ParentEntity>(
        [&](const Entity &_entity,
            const components::ParticleEmitter *_emitter,
            const components::ParentEntity *_parent) -> bool
        {
          this->newParticleEmitters.push_back(
              std::make_tuple(_entity, _emitter->Data(), _parent->Data()));
          return true;
        });

    if (this->enableSensors)
    {
      // Create cameras
      _ecm.EachNew<components::Camera, components::ParentEntity>(
        [&](const Entity &_entity,
            const components::Camera *_camera,
            const components::ParentEntity *_parent)->bool
          {
            addNewSensor(_entity, _camera->Data(), _parent->Data(),
                         cameraSuffix);
            return true;
          });

      // Create depth cameras
      _ecm.EachNew<components::DepthCamera, components::ParentEntity>(
        [&](const Entity &_entity,
            const components::DepthCamera *_depthCamera,
            const components::ParentEntity *_parent)->bool
          {
            addNewSensor(_entity, _depthCamera->Data(), _parent->Data(),
                         depthCameraSuffix);
            return true;
          });

      // Create RGBD cameras
      _ecm.EachNew<components::RgbdCamera, components::ParentEntity>(
        [&](const Entity &_entity,
            const components::RgbdCamera *_rgbdCamera,
            const components::ParentEntity *_parent)->bool
          {
            addNewSensor(_entity, _rgbdCamera->Data(), _parent->Data(),
                         rgbdCameraSuffix);
            return true;
          });

      // Create gpu lidar
      _ecm.EachNew<components::GpuLidar, components::ParentEntity>(
        [&](const Entity &_entity,
            const components::GpuLidar *_gpuLidar,
            const components::ParentEntity *_parent)->bool
          {
            addNewSensor(_entity, _gpuLidar->Data(), _parent->Data(),
                         gpuLidarSuffix);
            return true;
          });

      // Create thermal camera
      _ecm.EachNew<components::ThermalCamera, components::ParentEntity>(
        [&](const Entity &_entity,
            const components::ThermalCamera *_thermalCamera,
            const components::ParentEntity *_parent)->bool
          {
            addNewSensor(_entity, _thermalCamera->Data(), _parent->Data(),
                         thermalCameraSuffix);
            return true;
          });
    }
  }
}

//////////////////////////////////////////////////
void RenderUtilPrivate::UpdateRenderingEntities(
    const EntityComponentManager &_ecm)
{
  IGN_PROFILE("RenderUtilPrivate::UpdateRenderingEntities");
  _ecm.Each<components::Model, components::Pose>(
      [&](const Entity &_entity,
        const components::Model *,
        const components::Pose *_pose)->bool
      {
        this->entityPoses[_entity] = _pose->Data();
        return true;
      });

  _ecm.Each<components::Link, components::Pose>(
      [&](const Entity &_entity,
        const components::Link *,
        const components::Pose *_pose)->bool
      {
        this->entityPoses[_entity] = _pose->Data();
        return true;
      });

  // visuals
  _ecm.Each<components::Visual, components::Pose >(
      [&](const Entity &_entity,
        const components::Visual *,
        const components::Pose *_pose)->bool
      {
        this->entityPoses[_entity] = _pose->Data();
        return true;
      });

  // actors
  _ecm.Each<components::Actor, components::Pose>(
      [&](const Entity &_entity,
        const components::Actor *,
        const components::Pose *_pose)->bool
      {
        // Trajectory origin
        this->entityPoses[_entity] = _pose->Data();

        auto animTimeComp = _ecm.Component<components::AnimationTime>(_entity);
        auto animNameComp = _ecm.Component<components::AnimationName>(_entity);

        // Animation time set through ECM so ign-rendering can calculate bone
        // transforms
        if (animTimeComp && animNameComp)
        {
          auto skel = this->sceneManager.ActorSkeletonById(_entity);
          if (nullptr != skel)
          {
            AnimationUpdateData animData;
            animData.loop = true;
            animData.followTrajectory = true;
            animData.animationName = animNameComp->Data();
            animData.time = animTimeComp->Data();
            animData.rootTransform = skel->RootNode()->Transform();
            animData.valid = true;
            this->actorAnimationData[_entity] = animData;
          }
        }
        // Bone poses calculated by ign-common
        else if (this->actorManualSkeletonUpdate)
        {
          this->actorTransforms[_entity] =
              this->sceneManager.ActorSkeletonTransformsAt(
              _entity, this->simTime);
        }
        // Trajectory info from SDF so ign-rendering can calculate bone poses
        else
        {
          this->actorAnimationData[_entity] =
              this->sceneManager.ActorAnimationAt(_entity, this->simTime);
        }

        // Trajectory pose set by other systems
        auto trajPoseComp = _ecm.Component<components::TrajectoryPose>(_entity);
        if (trajPoseComp)
          this->trajectoryPoses[_entity] = trajPoseComp->Data();
        return true;
      });

  // update lights
  _ecm.Each<components::Light, components::Pose>(
      [&](const Entity &_entity,
        const components::Light *,
        const components::Pose *_pose)->bool
      {
        this->entityPoses[_entity] = _pose->Data();
        return true;
      });

  // Update cameras
  _ecm.Each<components::Camera, components::Pose>(
      [&](const Entity &_entity,
        const components::Camera *,
        const components::Pose *_pose)->bool
      {
        this->entityPoses[_entity] = _pose->Data();
        return true;
      });

  // Update depth cameras
  _ecm.Each<components::DepthCamera, components::Pose>(
      [&](const Entity &_entity,
        const components::DepthCamera *,
        const components::Pose *_pose)->bool
      {
        this->entityPoses[_entity] = _pose->Data();
        return true;
      });

  // Update RGBD cameras
  _ecm.Each<components::RgbdCamera, components::Pose>(
      [&](const Entity &_entity,
        const components::RgbdCamera *,
        const components::Pose *_pose)->bool
      {
        this->entityPoses[_entity] = _pose->Data();
        return true;
      });

  // Update gpu_lidar
  _ecm.Each<components::GpuLidar, components::Pose>(
      [&](const Entity &_entity,
        const components::GpuLidar *,
        const components::Pose *_pose)->bool
      {
        this->entityPoses[_entity] = _pose->Data();
        return true;
      });

  // Update thermal cameras
  _ecm.Each<components::ThermalCamera, components::Pose>(
      [&](const Entity &_entity,
        const components::ThermalCamera *,
        const components::Pose *_pose)->bool
      {
        this->entityPoses[_entity] = _pose->Data();
        return true;
      });
}

//////////////////////////////////////////////////
void RenderUtilPrivate::RemoveRenderingEntities(
    const EntityComponentManager &_ecm, const UpdateInfo &_info)
{
  IGN_PROFILE("RenderUtilPrivate::RemoveRenderingEntities");
  _ecm.EachRemoved<components::Model>(
      [&](const Entity &_entity, const components::Model *)->bool
      {
        this->removeEntities[_entity] = _info.iterations;
        this->modelToLinkEntities.erase(_entity);
        return true;
      });

  _ecm.EachRemoved<components::Link>(
      [&](const Entity &_entity, const components::Link *)->bool
      {
        this->removeEntities[_entity] = _info.iterations;
        this->linkToCollisionEntities.erase(_entity);
        return true;
      });

  // visuals
  _ecm.EachRemoved<components::Visual>(
      [&](const Entity &_entity, const components::Visual *)->bool
      {
        this->removeEntities[_entity] = _info.iterations;
        return true;
      });

  // lights
  _ecm.EachRemoved<components::Light>(
      [&](const Entity &_entity, const components::Light *)->bool
      {
        this->removeEntities[_entity] = _info.iterations;
        return true;
      });

  // particle emitters
  _ecm.EachRemoved<components::ParticleEmitter>(
      [&](const Entity &_entity, const components::ParticleEmitter *)->bool
      {
        this->removeEntities[_entity] = _info.iterations;
        return true;
      });

  // cameras
  _ecm.EachRemoved<components::Camera>(
    [&](const Entity &_entity, const components::Camera *)->bool
      {
        this->removeEntities[_entity] = _info.iterations;
        return true;
      });

  // depth cameras
  _ecm.EachRemoved<components::DepthCamera>(
    [&](const Entity &_entity, const components::DepthCamera *)->bool
      {
        this->removeEntities[_entity] = _info.iterations;
        return true;
      });

  // rgbd cameras
  _ecm.EachRemoved<components::RgbdCamera>(
    [&](const Entity &_entity, const components::RgbdCamera *)->bool
      {
        this->removeEntities[_entity] = _info.iterations;
        return true;
      });

  // gpu_lidars
  _ecm.EachRemoved<components::GpuLidar>(
    [&](const Entity &_entity, const components::GpuLidar *)->bool
      {
        this->removeEntities[_entity] = _info.iterations;
        return true;
      });

  // thermal cameras
  _ecm.EachRemoved<components::ThermalCamera>(
    [&](const Entity &_entity, const components::ThermalCamera *)->bool
      {
        this->removeEntities[_entity] = _info.iterations;
        return true;
      });

  // collisions
  _ecm.EachRemoved<components::Collision>(
    [&](const Entity &_entity, const components::Collision *)->bool
      {
        this->removeEntities[_entity] = _info.iterations;
        this->viewingCollisions.erase(_entity);
        this->entityCollisions.erase(_entity);
        return true;
      });
}

/////////////////////////////////////////////////
void RenderUtil::Init()
{
  ignition::common::SystemPaths pluginPath;
  pluginPath.SetPluginPathEnv(kRenderPluginPathEnv);
  rendering::setPluginPaths(pluginPath.PluginPaths());

  std::map<std::string, std::string> params;
  if (this->dataPtr->useCurrentGLContext)
    params["useCurrentGLContext"] = "1";
  this->dataPtr->engine = rendering::engine(this->dataPtr->engineName, params);
  if (!this->dataPtr->engine)
  {
    ignerr << "Engine [" << this->dataPtr->engineName << "] is not supported. "
           << "Loading OGRE2 instead." << std::endl;
    this->dataPtr->engine = rendering::engine("ogre2", params);
  }

  // Scene
  this->dataPtr->scene =
      this->dataPtr->engine->SceneByName(this->dataPtr->sceneName);
  if (!this->dataPtr->scene)
  {
    igndbg << "Create scene [" << this->dataPtr->sceneName << "]" << std::endl;
    this->dataPtr->scene =
        this->dataPtr->engine->CreateScene(this->dataPtr->sceneName);
    if (this->dataPtr->scene)
    {
      this->dataPtr->scene->SetAmbientLight(this->dataPtr->ambientLight);
      this->dataPtr->scene->SetBackgroundColor(this->dataPtr->backgroundColor);
    }
  }
  this->dataPtr->sceneManager.SetScene(this->dataPtr->scene);
  if (this->dataPtr->enableSensors)
    this->dataPtr->markerManager.SetTopic("/sensors/marker");
  this->dataPtr->markerManager.Init(this->dataPtr->scene);
}

/////////////////////////////////////////////////
void RenderUtil::SetBackgroundColor(const math::Color &_color)
{
  this->dataPtr->backgroundColor = _color;
}

/////////////////////////////////////////////////
void RenderUtil::SetAmbientLight(const math::Color &_ambient)
{
  this->dataPtr->ambientLight  = _ambient;
}

/////////////////////////////////////////////////
void RenderUtil::ShowGrid()
{
  if (!this->dataPtr->scene)
    return;

  rendering::VisualPtr root = this->dataPtr->scene->RootVisual();

  // create gray material
  rendering::MaterialPtr gray = this->dataPtr->scene->CreateMaterial();
  gray->SetAmbient(0.7, 0.7, 0.7);
  gray->SetDiffuse(0.7, 0.7, 0.7);
  gray->SetSpecular(0.7, 0.7, 0.7);

  // create grid visual
  rendering::VisualPtr visual = this->dataPtr->scene->CreateVisual();
  rendering::GridPtr gridGeom = this->dataPtr->scene->CreateGrid();
  if (!gridGeom)
  {
    ignwarn << "Failed to create grid for scene ["
      << this->dataPtr->scene->Name() << "] on engine ["
        << this->dataPtr->scene->Engine()->Name() << "]"
          << std::endl;
    return;
  }
  gridGeom->SetCellCount(20);
  gridGeom->SetCellLength(1);
  gridGeom->SetVerticalCellCount(0);
  visual->AddGeometry(gridGeom);
  visual->SetLocalPosition(0, 0, 0.015);
  visual->SetMaterial(gray);
  root->AddChild(visual);
}

/////////////////////////////////////////////////
void RenderUtil::SetEngineName(const std::string &_name)
{
  this->dataPtr->engineName = _name;
}

/////////////////////////////////////////////////
std::string RenderUtil::EngineName() const
{
  return this->dataPtr->engineName;
}

/////////////////////////////////////////////////
void RenderUtil::SetSceneName(const std::string &_name)
{
  this->dataPtr->sceneName = _name;
}

/////////////////////////////////////////////////
std::string RenderUtil::SceneName() const
{
  return this->dataPtr->sceneName;
}

/////////////////////////////////////////////////
void RenderUtil::SetUseCurrentGLContext(bool _enable)
{
  this->dataPtr->useCurrentGLContext = _enable;
}

/////////////////////////////////////////////////
void RenderUtil::SetEnableSensors(bool _enable,
    std::function<std::string(const gazebo::Entity &, const sdf::Sensor &,
      const std::string &)> _createSensorCb)
{
  this->dataPtr->enableSensors = _enable;
  this->dataPtr->createSensorCb = std::move(_createSensorCb);
}

/////////////////////////////////////////////////
void RenderUtil::SetRemoveSensorCb(
    std::function<void(const gazebo::Entity &)> _removeSensorCb)
{
  this->dataPtr->removeSensorCb = std::move(_removeSensorCb);
}

/////////////////////////////////////////////////
SceneManager &RenderUtil::SceneManager()
{
  return this->dataPtr->sceneManager;
}

/////////////////////////////////////////////////
MarkerManager &RenderUtil::MarkerManager()
{
  return this->dataPtr->markerManager;
}

//////////////////////////////////////////////////
std::chrono::steady_clock::duration RenderUtil::SimTime() const
{
  std::lock_guard<std::mutex> lock(this->dataPtr->updateMutex);
  return this->dataPtr->simTime;
}

/////////////////////////////////////////////////
void RenderUtil::SetSelectedEntity(const rendering::NodePtr &_node)
{
  if (!_node)
    return;

  auto vis = std::dynamic_pointer_cast<rendering::Visual>(_node);
  Entity entityId = kNullEntity;

  if (vis)
    entityId = std::get<int>(vis->UserData("gazebo-entity"));

  if (entityId == kNullEntity)
    return;

  this->dataPtr->selectedEntities.push_back(entityId);
  this->dataPtr->HighlightNode(_node);
}

/////////////////////////////////////////////////
void RenderUtil::DeselectAllEntities()
{
  for (const auto &entity : this->dataPtr->selectedEntities)
  {
    auto node = this->dataPtr->sceneManager.NodeById(entity);
    this->dataPtr->LowlightNode(node);
  }
  this->dataPtr->selectedEntities.clear();
  this->dataPtr->originalEmissive.clear();
}

/////////////////////////////////////////////////
rendering::NodePtr RenderUtil::SelectedEntity() const
{
  // Return most recently selected node
  auto node = this->dataPtr->sceneManager.NodeById(
      this->dataPtr->selectedEntities.back());
  return node;
}

/////////////////////////////////////////////////
std::vector<Entity> RenderUtil::SelectedEntities() const
{
  return this->dataPtr->selectedEntities;
}

/////////////////////////////////////////////////
void RenderUtil::SetTransformActive(bool _active)
{
  this->dataPtr->transformActive = _active;
}

////////////////////////////////////////////////
void RenderUtilPrivate::HighlightNode(const rendering::NodePtr &_node)
{
  if (!_node)
    return;
  auto vis = std::dynamic_pointer_cast<rendering::Visual>(_node);
  Entity entityId = kNullEntity;
  if (vis)
    entityId = std::get<int>(vis->UserData("gazebo-entity"));
  // If the entity is not found in the existing map, create a wire box
  auto wireBoxIt = this->wireBoxes.find(entityId);
  if (wireBoxIt == this->wireBoxes.end())
  {
    auto white = this->scene->Material("highlight_material");
    if (!white)
    {
      white = this->scene->CreateMaterial("highlight_material");
      white->SetAmbient(1.0, 1.0, 1.0);
      white->SetDiffuse(1.0, 1.0, 1.0);
      white->SetSpecular(1.0, 1.0, 1.0);
      white->SetEmissive(1.0, 1.0, 1.0);
    }

    ignition::rendering::WireBoxPtr wireBox =
      this->scene->CreateWireBox();
    ignition::math::AxisAlignedBox aabb = vis->LocalBoundingBox();
    wireBox->SetBox(aabb);

    // Create visual and add wire box
    ignition::rendering::VisualPtr wireBoxVis =
      this->scene->CreateVisual();
    wireBoxVis->SetInheritScale(false);
    wireBoxVis->AddGeometry(wireBox);
    wireBoxVis->SetMaterial(white, false);
    vis->AddChild(wireBoxVis);

    // Add wire box to map for setting visibility
    this->wireBoxes.insert(
        std::pair<Entity, ignition::rendering::WireBoxPtr>(entityId, wireBox));
  }
  else
  {
    ignition::rendering::WireBoxPtr wireBox = wireBoxIt->second;
    auto visParent = wireBox->Parent();
    if (visParent)
      visParent->SetVisible(true);
  }
}

////////////////////////////////////////////////
void RenderUtilPrivate::LowlightNode(const rendering::NodePtr &_node)
{
  if (!_node)
    return;
  auto vis = std::dynamic_pointer_cast<rendering::Visual>(_node);
  Entity entityId = kNullEntity;
  if (vis)
    entityId = std::get<int>(vis->UserData("gazebo-entity"));
  if (this->wireBoxes.find(entityId) != this->wireBoxes.end())
  {
    ignition::rendering::WireBoxPtr wireBox =
      this->wireBoxes[entityId];
    auto visParent = wireBox->Parent();
    if (visParent)
      visParent->SetVisible(false);
  }
}

/////////////////////////////////////////////////
void RenderUtil::ViewCollisions(const Entity &_entity)
{
  std::vector<Entity> colEntities;
  if (this->dataPtr->linkToCollisionEntities.find(_entity) !=
      this->dataPtr->linkToCollisionEntities.end())
  {
    colEntities = this->dataPtr->linkToCollisionEntities[_entity];
  }
  else if (this->dataPtr->modelToLinkEntities.find(_entity) !=
           this->dataPtr->modelToLinkEntities.end())
  {
    std::vector<Entity> links = this->dataPtr->modelToLinkEntities[_entity];
    for (const auto &link : links)
      colEntities.insert(colEntities.end(),
          this->dataPtr->linkToCollisionEntities[link].begin(),
          this->dataPtr->linkToCollisionEntities[link].end());
  }

  // create and/or toggle collision visuals

  bool showCol, showColInit = false;
  // first loop looks for new collisions
  for (const auto &colEntity : colEntities)
  {
    if (this->dataPtr->viewingCollisions.find(colEntity) ==
        this->dataPtr->viewingCollisions.end())
    {
      this->dataPtr->newCollisions.push_back(_entity);
      showColInit = showCol = true;
    }
  }

  // second loop toggles already created collisions
  for (const auto &colEntity : colEntities)
  {
    if (this->dataPtr->viewingCollisions.find(colEntity) ==
        this->dataPtr->viewingCollisions.end())
      continue;

    // when viewing multiple collisions (e.g. _entity is a model),
    // boolean for view collisions is based on first colEntity in list
    if (!showColInit)
    {
      showCol = !this->dataPtr->viewingCollisions[colEntity];
      showColInit = true;
    }

    rendering::VisualPtr colVisual =
        this->dataPtr->sceneManager.VisualById(colEntity);
    if (colVisual == nullptr)
    {
      ignerr << "Could not find collision visual for entity [" << colEntity
             << "]" << std::endl;
      continue;
    }

    this->dataPtr->viewingCollisions[colEntity] = showCol;
    colVisual->SetVisible(showCol);
  }
}<|MERGE_RESOLUTION|>--- conflicted
+++ resolved
@@ -1156,7 +1156,12 @@
             visual.SetMaterial(material->Data());
           }
 
-<<<<<<< HEAD
+          auto laserRetro = _ecm.Component<components::LaserRetro>(_entity);
+          if (laserRetro != nullptr)
+          {
+            visual.SetLaserRetro(laserRetro->Data());
+          }
+
           if (auto temp = _ecm.Component<components::Temperature>(_entity))
           {
             // get the uniform temperature for the entity
@@ -1165,19 +1170,6 @@
                   temp->Data().Kelvin(), 0.0, "");
           }
           else
-=======
-          auto laserRetro = _ecm.Component<components::LaserRetro>(_entity);
-          if (laserRetro != nullptr)
-          {
-            visual.SetLaserRetro(laserRetro->Data());
-          }
-
-          // todo(anyone) make visual updates more generic without using extra
-          // variables like entityTemp just for storing one specific visual
-          // param?
-          auto temp = _ecm.Component<components::Temperature>(_entity);
-          if (temp)
->>>>>>> 3465bbec
           {
             // entity doesn't have a uniform temperature. Check if it has
             // a heat signature with an associated temperature range
@@ -1392,7 +1384,12 @@
             visual.SetMaterial(material->Data());
           }
 
-<<<<<<< HEAD
+          auto laserRetro = _ecm.Component<components::LaserRetro>(_entity);
+          if (laserRetro != nullptr)
+          {
+            visual.SetLaserRetro(laserRetro->Data());
+          }
+
           if (auto temp = _ecm.Component<components::Temperature>(_entity))
           {
             // get the uniform temperature for the entity
@@ -1416,12 +1413,6 @@
                     tempRange->Data().max.Kelvin(),
                     std::string(heatSignature->Data()));
             }
-=======
-          auto laserRetro = _ecm.Component<components::LaserRetro>(_entity);
-          if (laserRetro != nullptr)
-          {
-            visual.SetLaserRetro(laserRetro->Data());
->>>>>>> 3465bbec
           }
 
           this->newVisuals.push_back(
