--- conflicted
+++ resolved
@@ -467,16 +467,6 @@
   };
   int argc = sizeof(argv) / sizeof(argv[0]);
 
-<<<<<<< HEAD
   return gz::sim::gui::runGui(argc, argv, _guiConfig, _file, _waitGui,
                               _renderEngine, _renderEngineGuiApiBackend);
-}
-
-int main(int argc, char* argv[])
-{
-  return sim::gui::runGui(argc, argv, nullptr);
-=======
-  return gz::sim::gui::runGui(
-    argc, argv, _guiConfig, _file, _waitGui, _renderEngine);
->>>>>>> f2c2da95
 }