--- conflicted
+++ resolved
@@ -80,11 +80,7 @@
                const logical_audio::SourcePlayInfo &_sourcePlayInfo);
 
   /// \brief Node used to create publishers and services
-<<<<<<< HEAD
-  public: gz::transport::Node node;
-=======
   public: transport::Node node;
->>>>>>> 216d5a51
 
   /// \brief A flag used to initialize a source's playing information
   /// before starting simulation.
@@ -103,11 +99,7 @@
   /// (an entity can have multiple microphones attached to it).
   /// The value is the microphone's detection publisher.
   public: std::unordered_map<Entity,
-<<<<<<< HEAD
-            gz::transport::Node::Publisher> micEntities;
-=======
             transport::Node::Publisher> micEntities;
->>>>>>> 216d5a51
 
   /// \brief A mutex used to ensure that the play source service call does
   /// not interfere with the source's state in the PreUpdate step.
@@ -250,11 +242,7 @@
           // publish the source that the microphone heard, along with the
           // volume level the microphone detected. The detected source's
           // ID is embedded in the message's header
-<<<<<<< HEAD
-          gz::msgs::Double msg;
-=======
           msgs::Double msg;
->>>>>>> 216d5a51
           auto header = msg.mutable_header();
           auto timeStamp = header->mutable_stamp();
           timeStamp->set_sec(simSeconds.count());
@@ -298,11 +286,7 @@
   }
   _ids.insert(id);
 
-<<<<<<< HEAD
-  gz::math::Pose3d pose;
-=======
   math::Pose3d pose;
->>>>>>> 216d5a51
   if (!_elem->HasElement("pose"))
   {
     gzwarn << "Audio source is missing a pose. "
@@ -311,11 +295,7 @@
   }
   else
   {
-<<<<<<< HEAD
-    pose = _elem->Get<gz::math::Pose3d>("pose");
-=======
     pose = _elem->Get<math::Pose3d>("pose");
->>>>>>> 216d5a51
   }
 
   if (!_elem->HasElement("attenuation_function"))
@@ -407,26 +387,16 @@
       components::LogicalAudioSourcePlayInfo(playInfo));
 
   // create service callbacks that allow this source to be played/stopped
-<<<<<<< HEAD
-  std::function<bool(gz::msgs::Boolean &)> playSrvCb =
-    [this, entity](gz::msgs::Boolean &_resp)
-=======
   std::function<bool(msgs::Boolean &)> playSrvCb =
     [this, entity](msgs::Boolean &_resp)
->>>>>>> 216d5a51
     {
       std::lock_guard<std::mutex> lock(this->playSourceMutex);
       this->sourceEntities[entity].first = true;
       _resp.set_data(true);
       return true;
     };
-<<<<<<< HEAD
-  std::function<bool(gz::msgs::Boolean &)> stopSrvCb =
-    [this, entity](gz::msgs::Boolean &_resp)
-=======
   std::function<bool(msgs::Boolean &)> stopSrvCb =
     [this, entity](msgs::Boolean &_resp)
->>>>>>> 216d5a51
     {
       std::lock_guard<std::mutex> lock(this->stopSourceMutex);
       this->sourceEntities[entity].second = true;
@@ -486,11 +456,7 @@
   }
   _ids.insert(id);
 
-<<<<<<< HEAD
-  gz::math::Pose3d pose;
-=======
   math::Pose3d pose;
->>>>>>> 216d5a51
   if (!_elem->HasElement("pose"))
   {
     gzwarn << "Microphone is missing a pose. "
@@ -499,11 +465,7 @@
   }
   else
   {
-<<<<<<< HEAD
-    pose = _elem->Get<gz::math::Pose3d>("pose");
-=======
     pose = _elem->Get<math::Pose3d>("pose");
->>>>>>> 216d5a51
   }
 
   double volumeDetectionThreshold;
@@ -541,11 +503,7 @@
       components::Pose(pose));
 
   // create the detection publisher for this microphone
-<<<<<<< HEAD
-  auto pub = this->node.Advertise<gz::msgs::Double>(
-=======
   auto pub = this->node.Advertise<msgs::Double>(
->>>>>>> 216d5a51
       scopedName(entity, _ecm) + "/detection");
   if (!pub)
   {
@@ -569,13 +527,8 @@
     (currDuration > _sourcePlayInfo.playDuration);
 }
 
-<<<<<<< HEAD
 GZ_ADD_PLUGIN(LogicalAudioSensorPlugin,
-                    gz::sim::System,
-=======
-IGNITION_ADD_PLUGIN(LogicalAudioSensorPlugin,
                     System,
->>>>>>> 216d5a51
                     LogicalAudioSensorPlugin::ISystemConfigure,
                     LogicalAudioSensorPlugin::ISystemPreUpdate,
                     LogicalAudioSensorPlugin::ISystemPostUpdate)
