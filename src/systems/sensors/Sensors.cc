--- conflicted
+++ resolved
@@ -17,11 +17,8 @@
 
 #include "Sensors.hh"
 
-<<<<<<< HEAD
-=======
 #include <atomic>
 #include <chrono>
->>>>>>> 326cef2b
 #include <set>
 #include <unordered_map>
 #include <unordered_set>
@@ -149,25 +146,12 @@
 
   /// \brief Sensors to include in the next rendering iteration
   public: std::set<sensors::SensorId> activeSensors;
-<<<<<<< HEAD
 
   /// \brief Sensors to be updated next
   public: std::set<sensors::SensorId> sensorsToUpdate;
 
   /// \brief Mutex to protect sensorMask
   public: std::mutex sensorsMutex;
-=======
-
-  /// \brief Sensors to be updated next
-  public: std::set<sensors::SensorId> sensorsToUpdate;
-
-  /// \brief Mutex to protect sensorMask
-  public: std::mutex sensorsMutex;
-
-  /// \brief Mask sensor updates for sensors currently being rendered
-  public: std::unordered_map<sensors::SensorId,
-    std::chrono::steady_clock::duration> sensorMask;
->>>>>>> 326cef2b
 
   /// \brief Pointer to the event manager
   public: EventManager *eventManager{nullptr};
@@ -226,14 +210,6 @@
 
   /// \brief Check if any of the sensors have connections
   public: bool SensorsHaveConnections();
-<<<<<<< HEAD
-=======
-
-  /// \brief Check if sensor has subscribers
-  /// \param[in] _sensor Sensor to check
-  /// \return True if the sensor has subscribers, false otherwise
-  public: bool HasConnections(sensors::RenderingSensor *_sensor) const;
->>>>>>> 326cef2b
 
   /// \brief Use to optionally set the background color.
   public: std::optional<math::Color> backgroundColor;
@@ -322,7 +298,6 @@
     return;
 
   std::chrono::steady_clock::duration updateTimeApplied;
-<<<<<<< HEAD
   GZ_PROFILE("SensorsPrivate::RunOnce");
   {
     GZ_PROFILE("Update");
@@ -337,22 +312,6 @@
     activeSensorsEmpty = this->activeSensors.empty();
   }
 
-=======
-  IGN_PROFILE("SensorsPrivate::RunOnce");
-  {
-    IGN_PROFILE("Update");
-    std::unique_lock<std::mutex> timeLock(this->renderMutex);
-    this->renderUtil.Update();
-    updateTimeApplied = this->updateTime;
-  }
-
-  bool activeSensorsEmpty = true;
-  {
-    std::unique_lock<std::mutex> lk(this->sensorsMutex);
-    activeSensorsEmpty = this->activeSensors.empty();
-  }
-
->>>>>>> 326cef2b
   if (!activeSensorsEmpty || this->forceUpdate)
   {
     // disable sensors that are out of battery or re-enable sensors that are
@@ -405,14 +364,9 @@
     if (updateTimeApplied <= this->updateTime)
     {
       // publish data
-<<<<<<< HEAD
       GZ_PROFILE("RunOnce");
       this->sensorManager.RunOnce(updateTimeApplied);
       this->eventManager->Emit<events::Render>();
-=======
-      IGN_PROFILE("RunOnce");
-      this->sensorManager.RunOnce(updateTimeApplied);
->>>>>>> 326cef2b
     }
 
     // re-enble sensors
@@ -657,7 +611,6 @@
 void Sensors::Update(const UpdateInfo &_info,
                      EntityComponentManager &_ecm)
 {
-<<<<<<< HEAD
   GZ_PROFILE("Sensors::Update");
 
 #ifdef __APPLE__
@@ -679,9 +632,6 @@
   }
 #endif
 
-=======
-  IGN_PROFILE("Sensors::Update");
->>>>>>> 326cef2b
   if (this->dataPtr->running && this->dataPtr->initialized)
   {
     this->dataPtr->renderUtil.UpdateECM(_info, _ecm);
@@ -692,26 +642,11 @@
 void Sensors::PostUpdate(const UpdateInfo &_info,
                          const EntityComponentManager &_ecm)
 {
-<<<<<<< HEAD
   GZ_PROFILE("Sensors::PostUpdate");
   {
     if (!this->dataPtr->initialized &&
         (this->dataPtr->forceUpdate ||
          _ecm.HasComponentType(components::BoundingBoxCamera::typeId) ||
-=======
-  IGN_PROFILE("Sensors::PostUpdate");
-  // \TODO(anyone) Support rewind
-  if (_info.dt < std::chrono::steady_clock::duration::zero())
-  {
-    ignwarn << "Detected jump back in time ["
-        << std::chrono::duration_cast<std::chrono::seconds>(_info.dt).count()
-        << "s]. System may not work properly." << std::endl;
-  }
-
-  {
-    if (!this->dataPtr->initialized &&
-        (this->dataPtr->forceUpdate ||
->>>>>>> 326cef2b
          _ecm.HasComponentType(components::Camera::typeId) ||
          _ecm.HasComponentType(components::DepthCamera::typeId) ||
          _ecm.HasComponentType(components::GpuLidar::typeId) ||
@@ -721,11 +656,7 @@
          _ecm.HasComponentType(components::WideAngleCamera::typeId)))
     {
       std::unique_lock<std::mutex> lock(this->dataPtr->renderMutex);
-<<<<<<< HEAD
       gzdbg << "Initialization needed" << std::endl;
-=======
-      igndbg << "Initialization needed" << std::endl;
->>>>>>> 326cef2b
       this->dataPtr->doInit = true;
       this->dataPtr->renderCv.notify_one();
     }
@@ -746,10 +677,7 @@
     // We should look into throttling render updates
     bool hasRenderConnections =
       (this->dataPtr->eventManager->ConnectionCount<events::PreRender>() > 0u ||
-<<<<<<< HEAD
       this->dataPtr->eventManager->ConnectionCount<events::Render>() > 0u ||
-=======
->>>>>>> 326cef2b
       this->dataPtr->eventManager->ConnectionCount<events::PostRender>() > 0u);
 
     // if nextUpdateTime is max, it probably means there are previously
@@ -778,10 +706,7 @@
         this->dataPtr->renderCv.wait(cvLock, [this] {
           return !this->dataPtr->running || !this->dataPtr->updateAvailable; });
       }
-<<<<<<< HEAD
-
-=======
->>>>>>> 326cef2b
+
       if (!this->dataPtr->running)
       {
         return;
@@ -1088,91 +1013,7 @@
   return false;
 }
 
-<<<<<<< HEAD
 GZ_ADD_PLUGIN(Sensors, System,
-=======
-//////////////////////////////////////////////////
-std::chrono::steady_clock::duration SensorsPrivate::NextUpdateTime(
-    std::set<sensors::SensorId> &_sensorsToUpdate,
-    const std::chrono::steady_clock::duration &_currentTime)
-{
-  _sensorsToUpdate.clear();
-  std::chrono::steady_clock::duration minNextUpdateTime =
-      std::chrono::steady_clock::duration::max();
-  for (auto id : this->sensorIds)
-  {
-    sensors::Sensor *s = this->sensorManager.Sensor(id);
-
-    if (nullptr == s)
-    {
-      continue;
-    }
-
-    auto rs = dynamic_cast<sensors::RenderingSensor *>(s);
-
-    if (nullptr == rs)
-    {
-      continue;
-    }
-
-    if (!this->HasConnections(rs))
-    {
-      continue;
-    }
-
-    std::chrono::steady_clock::duration time;
-    // if sensor's next update tims is less or equal to current sim time then
-    // it's in the process of being updated by the render loop
-    // Set their next update time  to be current time + update period
-    if (rs->NextDataUpdateTime() <= _currentTime)
-    {
-      time = rs->NextDataUpdateTime() +
-          std::chrono::duration_cast<std::chrono::steady_clock::duration>(
-          std::chrono::duration<double>(1.0 / rs->UpdateRate()));
-    }
-    else
-    {
-      time = rs->NextDataUpdateTime();
-    }
-
-    if (time <= minNextUpdateTime)
-    {
-      _sensorsToUpdate.clear();
-      minNextUpdateTime = time;
-    }
-    _sensorsToUpdate.insert(id);
-  }
-  return minNextUpdateTime;
-}
-
-//////////////////////////////////////////////////
-bool SensorsPrivate::SensorsHaveConnections()
-{
-  for (auto id : this->sensorIds)
-  {
-    sensors::Sensor *s = this->sensorManager.Sensor(id);
-    if (nullptr == s)
-    {
-      continue;
-    }
-
-    auto rs = dynamic_cast<sensors::RenderingSensor *>(s);
-
-    if (nullptr == rs)
-    {
-      continue;
-    }
-
-    if (this->HasConnections(rs))
-    {
-      return true;
-    }
-  }
-  return false;
-}
-
-IGNITION_ADD_PLUGIN(Sensors, System,
->>>>>>> 326cef2b
   Sensors::ISystemConfigure,
   Sensors::ISystemReset,
   Sensors::ISystemUpdate,
