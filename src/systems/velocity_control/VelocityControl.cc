/*
 * Copyright (C) 2020 Open Source Robotics Foundation
 *
 * Licensed under the Apache License, Version 2.0 (the "License");
 * you may not use this file except in compliance with the License.
 * You may obtain a copy of the License at
 *
 *     http://www.apache.org/licenses/LICENSE-2.0
 *
 * Unless required by applicable law or agreed to in writing, software
 * distributed under the License is distributed on an "AS IS" BASIS,
 * WITHOUT WARRANTIES OR CONDITIONS OF ANY KIND, either express or implied.
 * See the License for the specific language governing permissions and
 * limitations under the License.
 *
 */

#include <map>
#include <mutex>
#include <string>
#include <vector>
#include <unordered_map>

#include <ignition/common/Profiler.hh>
#include <ignition/math/Vector3.hh>
#include <ignition/plugin/Register.hh>
#include <ignition/transport/Node.hh>

#include "ignition/gazebo/components/AngularVelocityCmd.hh"
#include "ignition/gazebo/components/LinearVelocityCmd.hh"
#include "ignition/gazebo/Model.hh"
#include "ignition/gazebo/Util.hh"

#include "VelocityControl.hh"

using namespace ignition;
using namespace gazebo;
using namespace systems;

class ignition::gazebo::systems::VelocityControlPrivate
{
  /// \brief Callback for model velocity subscription
  /// \param[in] _msg Velocity message
  public: void OnCmdVel(const ignition::msgs::Twist &_msg);

  /// \brief Callback for link velocity subscription
  /// \param[in] _msg Velocity message
  public: void OnLinkCmdVel(const ignition::msgs::Twist &_msg,
    const ignition::transport::MessageInfo &_info);

  /// \brief Update the linear and angular velocities.
  /// \param[in] _info System update information.
  /// \param[in] _ecm The EntityComponentManager of the given simulation
  /// instance.
  public: void UpdateVelocity(const ignition::gazebo::UpdateInfo &_info,
    const ignition::gazebo::EntityComponentManager &_ecm);

  /// \brief Update link velocity.
  /// \param[in] _info System update information.
  /// \param[in] _ecm The EntityComponentManager of the given simulation
  /// instance.
  public: void UpdateLinkVelocity(const ignition::gazebo::UpdateInfo &_info,
    const ignition::gazebo::EntityComponentManager &_ecm);

  /// \brief Ignition communication node.
  public: transport::Node node;

  /// \brief Model interface
  public: Model model{kNullEntity};

  /// \brief Angular velocity of a model
  public: math::Vector3d angularVelocity{0, 0, 0};

  /// \brief Linear velocity of a model
  public: math::Vector3d linearVelocity{0, 0, 0};

  /// \brief Last target velocity requested.
  public: msgs::Twist targetVel;

  /// \brief A mutex to protect the model velocity command.
  public: std::mutex mutex;

  /// \brief Link names
  public: std::vector<std::string> linkNames;

  /// \brief Link entities in a model
  public: std::unordered_map<std::string, Entity> links;

  /// \brief Angular velocities of links
  public: std::unordered_map<std::string, math::Vector3d> angularVelocities;

  /// \brief Linear velocities of links
  public: std::unordered_map<std::string, math::Vector3d> linearVelocities;

  /// \brief All link velocites
  public: std::unordered_map<std::string, msgs::Twist> linkVels;
};

//////////////////////////////////////////////////
VelocityControl::VelocityControl()
  : dataPtr(std::make_unique<VelocityControlPrivate>())
{
}

//////////////////////////////////////////////////
void VelocityControl::Configure(const Entity &_entity,
    const std::shared_ptr<const sdf::Element> &_sdf,
    EntityComponentManager &_ecm,
    EventManager &/*_eventMgr*/)
{
  this->dataPtr->model = Model(_entity);

  if (!this->dataPtr->model.Valid(_ecm))
  {
    ignerr << "VelocityControl plugin should be attached to a model entity. "
           << "Failed to initialize." << std::endl;
    return;
  }

<<<<<<< HEAD
  if (_sdf->HasElement("initial_linear"))
  {
    this->dataPtr->linearVelocity = _sdf->Get<math::Vector3d>("initial_linear");
    msgs::Set(this->dataPtr->targetVel.mutable_linear(),
        this->dataPtr->linearVelocity);
    ignmsg << "Linear velocity initialized to ["
           << this->dataPtr->linearVelocity << "]" << std::endl;
  }

  if (_sdf->HasElement("initial_angular"))
  {
    this->dataPtr->angularVelocity =
        _sdf->Get<math::Vector3d>("initial_angular");
    msgs::Set(this->dataPtr->targetVel.mutable_angular(),
        this->dataPtr->angularVelocity);
    ignmsg << "Angular velocity initialized to ["
           << this->dataPtr->angularVelocity << "]" << std::endl;
  }

  // Subscribe to commands
  std::vector<std::string> topics;
=======
  // Subscribe to model commands
  std::vector<std::string> modelTopics;
>>>>>>> 1326174c
  if (_sdf->HasElement("topic"))
  {
    modelTopics.push_back(_sdf->Get<std::string>("topic"));
  }
  modelTopics.push_back(
    "/model/" + this->dataPtr->model.Name(_ecm) + "/cmd_vel");
  auto modelTopic = validTopic(modelTopics);
  this->dataPtr->node.Subscribe(
    modelTopic, &VelocityControlPrivate::OnCmdVel, this->dataPtr.get());
  ignmsg << "VelocityControl subscribing to twist messages on ["
         << modelTopic << "]"
         << std::endl;

  // Ugly, but needed because the sdf::Element::GetElement is not a const
  // function and _sdf is a const shared pointer to a const sdf::Element.
  auto ptr = const_cast<sdf::Element *>(_sdf.get());

  if (!ptr->HasElement("link_name"))
    return;

  sdf::ElementPtr sdfElem = ptr->GetElement("link_name");
  while (sdfElem)
  {
    this->dataPtr->linkNames.push_back(sdfElem->Get<std::string>());
    sdfElem = sdfElem->GetNextElement("link_name");
  }

  // Subscribe to link commands
  for (const auto &linkName : this->dataPtr->linkNames)
  {
    std::string linkTopic{"/model/" + this->dataPtr->model.Name(_ecm) +
                             "/link/" + linkName + "/cmd_vel"};
    linkTopic = transport::TopicUtils::AsValidTopic(linkTopic);
    this->dataPtr->node.Subscribe(
        linkTopic, &VelocityControlPrivate::OnLinkCmdVel, this->dataPtr.get());
    ignmsg << "VelocityControl subscribing to twist messages on ["
           << linkTopic << "]"
           << std::endl;
  }
}

//////////////////////////////////////////////////
void VelocityControl::PreUpdate(const ignition::gazebo::UpdateInfo &_info,
    ignition::gazebo::EntityComponentManager &_ecm)
{
  IGN_PROFILE("VelocityControl::PreUpdate");

  // \TODO(anyone) Support rewind
  if (_info.dt < std::chrono::steady_clock::duration::zero())
  {
    ignwarn << "Detected jump back in time ["
        << std::chrono::duration_cast<std::chrono::seconds>(_info.dt).count()
        << "s]. System may not work properly." << std::endl;
  }

  // Nothing left to do if paused.
  if (_info.paused)
    return;

  // update angular velocity of model
  auto modelAngularVel =
    _ecm.Component<components::AngularVelocityCmd>(
      this->dataPtr->model.Entity());

  if (modelAngularVel == nullptr)
  {
    _ecm.CreateComponent(
      this->dataPtr->model.Entity(),
      components::AngularVelocityCmd({this->dataPtr->angularVelocity}));
  }
  else
  {
    *modelAngularVel =
      components::AngularVelocityCmd({this->dataPtr->angularVelocity});
  }

  // update linear velocity of model
  auto modelLinearVel =
    _ecm.Component<components::LinearVelocityCmd>(
      this->dataPtr->model.Entity());

  if (modelLinearVel == nullptr)
  {
    _ecm.CreateComponent(
      this->dataPtr->model.Entity(),
      components::LinearVelocityCmd({this->dataPtr->linearVelocity}));
  }
  else
  {
    *modelLinearVel =
      components::LinearVelocityCmd({this->dataPtr->linearVelocity});
  }

  // If there are links, create link components
  // If the link hasn't been identified yet, look for it
  auto modelName = this->dataPtr->model.Name(_ecm);

  if (this->dataPtr->linkNames.empty())
    return;

  // find all the link entity ids
  if (this->dataPtr->links.size() != this->dataPtr->linkNames.size())
  {
    for (const auto &linkName : this->dataPtr->linkNames)
    {
      if (this->dataPtr->links.find(linkName) == this->dataPtr->links.end())
      {
        Entity link = this->dataPtr->model.LinkByName(_ecm, linkName);
        if (link != kNullEntity)
          this->dataPtr->links.insert({linkName, link});
        else
        {
          ignwarn << "Failed to find link [" << linkName
                << "] for model [" << modelName << "]" << std::endl;
        }
      }
    }
  }

  // update link velocities
  for (const auto& [linkName, angularVel] : this->dataPtr->angularVelocities)
  {
    auto it = this->dataPtr->links.find(linkName);
    if (it != this->dataPtr->links.end())
    {
      auto linkAngularVelComp =
          _ecm.Component<components::AngularVelocityCmd>(it->second);
      if (!linkAngularVelComp)
      {
        _ecm.CreateComponent(it->second,
            components::AngularVelocityCmd({angularVel}));
      }
      else
      {
        *linkAngularVelComp = components::AngularVelocityCmd(angularVel);
      }
    }
    else
    {
      ignwarn << "No link found for angular velocity cmd ["
              << linkName << "]" << std::endl;
    }
  }

  for (const auto& [linkName, linearVel] : this->dataPtr->linearVelocities)
  {
    auto it = this->dataPtr->links.find(linkName);
    if (it != this->dataPtr->links.end())
    {
      auto linkLinearVelComp =
          _ecm.Component<components::LinearVelocityCmd>(it->second);
      if (!linkLinearVelComp)
      {
        _ecm.CreateComponent(it->second,
            components::LinearVelocityCmd({linearVel}));
      }
      else
      {
        *linkLinearVelComp = components::LinearVelocityCmd(linearVel);
      }
    }
    else
    {
      ignwarn << "No link found for linear velocity cmd ["
              << linkName << "]" << std::endl;
    }
  }
}

//////////////////////////////////////////////////
void VelocityControl::PostUpdate(const UpdateInfo &_info,
    const EntityComponentManager &_ecm)
{
  IGN_PROFILE("VelocityControl::PostUpdate");
  // Nothing left to do if paused.
  if (_info.paused)
    return;

  // update model velocities
  this->dataPtr->UpdateVelocity(_info, _ecm);
  // update link velocities
  this->dataPtr->UpdateLinkVelocity(_info, _ecm);
}

//////////////////////////////////////////////////
void VelocityControlPrivate::UpdateVelocity(
    const ignition::gazebo::UpdateInfo &/*_info*/,
    const ignition::gazebo::EntityComponentManager &/*_ecm*/)
{
  IGN_PROFILE("VeocityControl::UpdateVelocity");

  std::lock_guard<std::mutex> lock(this->mutex);
  this->linearVelocity = msgs::Convert(this->targetVel.linear());
  this->angularVelocity = msgs::Convert(this->targetVel.angular());
}

//////////////////////////////////////////////////
void VelocityControlPrivate::UpdateLinkVelocity(
    const ignition::gazebo::UpdateInfo &/*_info*/,
    const ignition::gazebo::EntityComponentManager &/*_ecm*/)
{
  IGN_PROFILE("VelocityControl::UpdateLinkVelocity");

  std::lock_guard<std::mutex> lock(this->mutex);
  for (const auto& [linkName, msg] : this->linkVels)
  {
    auto linearVel = msgs::Convert(msg.linear());
    auto angularVel = msgs::Convert(msg.angular());
    this->linearVelocities[linkName] = linearVel;
    this->angularVelocities[linkName] = angularVel;
  }
  this->linkVels.clear();
}

//////////////////////////////////////////////////
void VelocityControlPrivate::OnCmdVel(const msgs::Twist &_msg)
{
  std::lock_guard<std::mutex> lock(this->mutex);
  this->targetVel = _msg;
}

//////////////////////////////////////////////////
void VelocityControlPrivate::OnLinkCmdVel(const msgs::Twist &_msg,
                                      const transport::MessageInfo &_info)
{
  std::lock_guard<std::mutex> lock(this->mutex);
  for (const auto &linkName : this->linkNames)
  {
    if (_info.Topic().find("/" + linkName + "/cmd_vel") != std::string::npos)
    {
      this->linkVels.insert({linkName, _msg});
      break;
    }
  }
}

IGNITION_ADD_PLUGIN(VelocityControl,
                    ignition::gazebo::System,
                    VelocityControl::ISystemConfigure,
                    VelocityControl::ISystemPreUpdate,
                    VelocityControl::ISystemPostUpdate)

IGNITION_ADD_PLUGIN_ALIAS(VelocityControl,
                          "ignition::gazebo::systems::VelocityControl")<|MERGE_RESOLUTION|>--- conflicted
+++ resolved
@@ -117,7 +117,6 @@
     return;
   }
 
-<<<<<<< HEAD
   if (_sdf->HasElement("initial_linear"))
   {
     this->dataPtr->linearVelocity = _sdf->Get<math::Vector3d>("initial_linear");
@@ -137,12 +136,8 @@
            << this->dataPtr->angularVelocity << "]" << std::endl;
   }
 
-  // Subscribe to commands
-  std::vector<std::string> topics;
-=======
   // Subscribe to model commands
   std::vector<std::string> modelTopics;
->>>>>>> 1326174c
   if (_sdf->HasElement("topic"))
   {
     modelTopics.push_back(_sdf->Get<std::string>("topic"));
