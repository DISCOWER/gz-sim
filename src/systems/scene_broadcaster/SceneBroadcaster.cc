/*
 * Copyright (C) 2018 Open Source Robotics Foundation
 *
 * Licensed under the Apache License, Version 2.0 (the "License");
 * you may not use this file except in compliance with the License.
 * You may obtain a copy of the License at
 *
 *     http://www.apache.org/licenses/LICENSE-2.0
 *
 * Unless required by applicable law or agreed to in writing, software
 * distributed under the License is distributed on an "AS IS" BASIS,
 * WITHOUT WARRANTIES OR CONDITIONS OF ANY KIND, either express or implied.
 * See the License for the specific language governing permissions and
 * limitations under the License.
 *
*/

#include "SceneBroadcaster.hh"

#include <gz/msgs/scene.pb.h>

#include <algorithm>
#include <chrono>
#include <condition_variable>
#include <map>
#include <string>
#include <unordered_map>
#include <unordered_set>

#include <gz/common/Profiler.hh>
#include <gz/math/graph/Graph.hh>
#include <gz/plugin/Register.hh>
#include <gz/transport/Node.hh>

#include "gz/sim/components/AirPressureSensor.hh"
#include "gz/sim/components/AirSpeedSensor.hh"
#include "gz/sim/components/Altimeter.hh"
#include "gz/sim/components/Camera.hh"
#include "gz/sim/components/CastShadows.hh"
#include "gz/sim/components/ContactSensor.hh"
#include "gz/sim/components/DepthCamera.hh"
#include "gz/sim/components/Geometry.hh"
#include "gz/sim/components/GpuLidar.hh"
#include "gz/sim/components/Imu.hh"
#include "gz/sim/components/LaserRetro.hh"
#include "gz/sim/components/Lidar.hh"
#include "gz/sim/components/Light.hh"
#include "gz/sim/components/Link.hh"
#include "gz/sim/components/LogicalCamera.hh"
#include "gz/sim/components/LogPlaybackStatistics.hh"
#include "gz/sim/components/Material.hh"
#include "gz/sim/components/Model.hh"
#include "gz/sim/components/Name.hh"
#include "gz/sim/components/ParentEntity.hh"
#include "gz/sim/components/ParticleEmitter.hh"
#include "gz/sim/components/Pose.hh"
#include "gz/sim/components/Projector.hh"
#include "gz/sim/components/RgbdCamera.hh"
#include "gz/sim/components/Scene.hh"
#include "gz/sim/components/Sensor.hh"
#include "gz/sim/components/Static.hh"
#include "gz/sim/components/ThermalCamera.hh"
#include "gz/sim/components/Visual.hh"
#include "gz/sim/components/World.hh"
#include "gz/sim/Conversions.hh"
#include "gz/sim/EntityComponentManager.hh"

#include <sdf/Camera.hh>
#include <sdf/Imu.hh>
#include <sdf/Lidar.hh>
#include <sdf/Noise.hh>
#include <sdf/Scene.hh>
#include <sdf/Sensor.hh>

using namespace std::chrono_literals;

using namespace gz;
using namespace sim;
using namespace systems;

// Private data class.
class gz::sim::systems::SceneBroadcasterPrivate
{
  /// \brief Type alias for the graph used to represent the scene graph.
  public: using SceneGraphType = math::graph::DirectedGraph<
          std::shared_ptr<google::protobuf::Message>, bool>;

  /// \brief Setup Gazebo Transport services and publishers
  /// \param[in] _worldName Name of world.
  public: void SetupTransport(const std::string &_worldName);

  /// \brief Callback for scene info service.
  /// \param[out] _res Response containing the latest scene message.
  /// \return True if successful.
  public: bool SceneInfoService(msgs::Scene &_res);

  /// \brief Callback for scene graph service.
  /// \param[out] _res Response containing the the scene graph in DOT format.
  /// \return True if successful.
  public: bool SceneGraphService(msgs::StringMsg &_res);

  /// \brief Callback for state service.
  /// \param[out] _res Response containing the latest full state.
  /// \return True if successful.
  public: bool StateService(msgs::SerializedStepMap &_res);

  /// \brief Callback for state service - non blocking.
  /// \param[out] _res Response containing the last available full state.
  public: void StateAsyncService(const msgs::StringMsg &_req);

  /// \brief Updates the scene graph when entities are added
  /// \param[in] _manager The entity component manager
  public: void SceneGraphAddEntities(const EntityComponentManager &_manager);

  /// \brief Updates the scene graph when entities are removed
  /// \param[in] _manager The entity component manager
  public: void SceneGraphRemoveEntities(const EntityComponentManager &_manager);

  /// \brief Adds models to a msgs::Scene or msgs::Model object based on the
  /// contents of the scene graph
  /// \tparam T Either a msgs::Scene or msgs::Model
  /// \param[in] _msg Pointer to msg object to which the models will be added
  /// \param[in] _entity Parent entity in the graph
  /// \param[in] _graph Scene graph
  public: template <typename T>
          static void AddModels(T *_msg, const Entity _entity,
                                const SceneGraphType &_graph);

  /// \brief Adds lights to a msgs::Scene or msgs::Link object based on the
  /// contents of the scene graph
  /// \tparam T Either a msgs::Scene or msgs::Link
  /// \param[in] _msg Pointer to msg object to which the lights will be added
  /// \param[in] _entity Parent entity in the graph
  /// \param[in] _graph Scene graph
  public: template<typename T>
          static void AddLights(T *_msg, const Entity _entity,
                                const SceneGraphType &_graph);

  /// \brief Adds links to a msgs::Model object based on the contents of
  /// the scene graph
  /// \param[in] _msg Pointer to msg object to which the links will be added
  /// \param[in] _entity Parent entity in the graph
  /// \param[in] _graph Scene graph
  public: static void AddLinks(msgs::Model *_msg, const Entity _entity,
                               const SceneGraphType &_graph);

  /// \brief Adds visuals to a msgs::Link object based on the contents of
  /// the scene graph
  /// \param[in] _msg Pointer to msg object to which the visuals will be added
  /// \param[in] _entity Parent entity in the graph
  /// \param[in] _graph Scene graph
  public: static void AddVisuals(msgs::Link *_msg, const Entity _entity,
                                 const SceneGraphType &_graph);

  /// \brief Adds sensors to a msgs::Link object based on the contents of
  /// the scene graph
  /// \param[inout] _msg Pointer to msg object to which the sensors will be
  /// added.
  /// \param[in] _entity Parent entity in the graph
  /// \param[in] _graph Scene graph
  public: static void AddSensors(msgs::Link *_msg, const Entity _entity,
                                 const SceneGraphType &_graph);

  /// \brief Adds particle emitters to a msgs::Link object based on the
  /// contents of the scene graph
  /// \param[inout] _msg Pointer to msg object to which the particle
  /// emitters will be added.
  /// \param[in] _entity Parent entity in the graph
  /// \param[in] _graph Scene graph
  public: static void AddParticleEmitters(msgs::Link *_msg,
              const Entity _entity, const SceneGraphType &_graph);

  /// \brief Adds projectors to a msgs::Link object based on the
  /// contents of the scene graph
  /// \param[inout] _msg Pointer to msg object to which the projectors
  /// will be added.
  /// \param[in] _entity Parent entity in the graph
  /// \param[in] _graph Scene graph
  public: static void AddProjectors(msgs::Link *_msg,
              const Entity _entity, const SceneGraphType &_graph);

  /// \brief Recursively remove entities from the graph
  /// \param[in] _entity Entity
  /// \param[in/out] _graph Scene graph
  public: static void RemoveFromGraph(const Entity _entity,
                                      SceneGraphType &_graph);

  /// \brief Create and send out pose updates.
  /// \param[in] _info The update information
  /// \param[in] _manager The entity component manager
  public: void PoseUpdate(const UpdateInfo &_info,
    const EntityComponentManager &_manager);

  /// \brief Transport node.
  public: std::unique_ptr<transport::Node> node{nullptr};

  /// \brief Pose publisher.
  public: transport::Node::Publisher posePub;

  /// \brief Dynamic pose publisher, for non-static model poses
  public: transport::Node::Publisher dyPosePub;

  /// \brief Rate at which to publish dynamic poses
  public: int dyPoseHertz{60};

  /// \brief Scene publisher
  public: transport::Node::Publisher scenePub;

  /// \brief Request publisher.
  /// This is used to request entities to be removed
  public: transport::Node::Publisher deletionPub;

  /// \brief State publisher
  public: transport::Node::Publisher statePub;

  /// \brief Graph containing latest information from entities.
  /// The data in each node is the message associated with that entity only.
  /// i.e, a model node only has a message about the model. It will not
  /// have any links, joints, etc. To create a the whole scene, one has to
  /// traverse the graph adding messages as necessary.
  public: SceneGraphType sceneGraph;

  /// \brief Keep the id of the world entity so we know how to traverse the
  /// graph.
  public: Entity worldEntity{kNullEntity};

  /// \brief Keep the name of the world entity so it's easy to create temporary
  /// scene graphs
  public: std::string worldName;

  /// \brief Protects scene graph.
  public: std::mutex graphMutex;

  /// \brief Protects stepMsg.
  public: std::mutex stateMutex;

  /// \brief Used to coordinate the state service response.
  public: std::condition_variable stateCv;

  /// \brief Filled on demand for the state service.
  public: msgs::SerializedStepMap stepMsg;

  /// \brief Last time the state was published.
  public: std::chrono::time_point<std::chrono::system_clock>
      lastStatePubTime{std::chrono::system_clock::now()};

  /// \brief Period to publish state while paused and running. The key for
  /// the map is used to store the publish period when paused and not
  /// paused. The not-paused (a.ka. running) period has a key=false and a
  /// default update rate of 60Hz. The paused period has a key=true and a
  /// default update rate of 30Hz.
  public: std::map<bool, std::chrono::duration<double, std::ratio<1, 1000>>>
      statePublishPeriod{
        {false, std::chrono::duration<double,
        std::ratio<1, 1000>>(1000/60.0)},
          {true,  std::chrono::duration<double,
            std::ratio<1, 1000>>(1000/30.0)}};

  /// \brief Flag used to indicate if the state service was called.
  public: bool stateServiceRequest{false};

  /// \brief A list of async state requests
  public: std::unordered_set<std::string> stateRequests;

  /// \brief Store SDF scene information so that it can be inserted into
  /// scene message.
  public: sdf::Scene sdfScene;

  /// \brief Flag used to indicate if periodic changes need to be published
  /// This is currently only used in playback mode.
  public: bool pubPeriodicChanges{false};

  /// \brief Stores a cache of components that are changed. (This prevents
  ///  dropping of periodic change components which may not be updated
  ///  frequently enough)
  public: std::unordered_map<ComponentTypeId,
    std::unordered_set<Entity>> changedComponents;
};


//////////////////////////////////////////////////
SceneBroadcaster::SceneBroadcaster()
  : System(), dataPtr(std::make_unique<SceneBroadcasterPrivate>())
{
}

//////////////////////////////////////////////////
void SceneBroadcaster::Configure(
    const Entity &_entity, const std::shared_ptr<const sdf::Element> & _sdf,
    EntityComponentManager &_ecm, EventManager &)
{
  // World
  const components::Name *name = _ecm.Component<components::Name>(_entity);
  if (name == nullptr)
  {
    gzerr << "World with id: " << _entity
           << " has no name. SceneBroadcaster cannot create transport topics\n";
    return;
  }

  this->dataPtr->worldEntity = _entity;
  this->dataPtr->worldName = name->Data();

  auto readHertz = _sdf->Get<int>("dynamic_pose_hertz", 60);
  this->dataPtr->dyPoseHertz = readHertz.first;

  auto stateHertz = _sdf->Get<double>("state_hertz", 60);
  if (stateHertz.first > 0.0)
  {
    this->dataPtr->statePublishPeriod[false] =
        std::chrono::duration<double, std::ratio<1, 1000>>(
            1000 / stateHertz.first);

    // Set the paused update rate to half of the running update rate.
    this->dataPtr->statePublishPeriod[true] =
        std::chrono::duration<double, std::ratio<1, 1000>>(1000/
            (stateHertz.first * 0.5));
  }
  else
  {
    using secs_double = std::chrono::duration<double, std::ratio<1>>;
    gzerr << "SceneBroadcaster state_hertz must be positive, using default ("
      << 1.0 / secs_double(this->dataPtr->statePublishPeriod[false]).count() <<
        "Hz)\n";
  }

  // Add to graph
  {
    std::lock_guard<std::mutex> lock(this->dataPtr->graphMutex);
    this->dataPtr->sceneGraph.AddVertex(this->dataPtr->worldName, nullptr,
                                        this->dataPtr->worldEntity);
  }
}

//////////////////////////////////////////////////
void SceneBroadcaster::PostUpdate(const UpdateInfo &_info,
    const EntityComponentManager &_manager)
{
  GZ_PROFILE("SceneBroadcaster::PostUpdate");

  // Update scene graph with added entities before populating pose message
  if (_manager.HasNewEntities())
    this->dataPtr->SceneGraphAddEntities(_manager);

  // Store the Scene component data, which holds sdf::Scene so that we can
  // populate the scene info messages.
  auto sceneComp =
    _manager.Component<components::Scene>(this->dataPtr->worldEntity);
  if (sceneComp)
    this->dataPtr->sdfScene = sceneComp->Data();

  // Create and send pose update if transport connections exist.
  if (this->dataPtr->dyPosePub.HasConnections() ||
      this->dataPtr->posePub.HasConnections())
  {
    this->dataPtr->PoseUpdate(_info, _manager);
  }

  // call SceneGraphRemoveEntities at the end of this update cycle so that
  // removed entities are removed from the scene graph for the next update cycle
  this->dataPtr->SceneGraphRemoveEntities(_manager);

  // Iterate through entities and their changes to cache them.
  _manager.UpdatePeriodicChangeCache(this->dataPtr->changedComponents);

  // Publish state only if there are subscribers and
  // * throttle rate to 60 Hz
  // * also publish off-rate if there are change events:
  //     * new / erased entities
  //     * components with one-time changes
  //     * jump back in time
  // Throttle here instead of using transport::AdvertiseMessageOptions so that
  // we can skip the ECM serialization
  bool jumpBackInTime = _info.dt < std::chrono::steady_clock::duration::zero();
  bool changeEvent = _manager.HasEntitiesMarkedForRemoval() ||
    _manager.HasNewEntities() || _manager.HasOneTimeComponentChanges() ||
    jumpBackInTime || _manager.HasRemovedComponents();
  auto now = std::chrono::system_clock::now();
  bool itsPubTime = (now - this->dataPtr->lastStatePubTime >
       this->dataPtr->statePublishPeriod[_info.paused]);
  // check if we need to publish periodic changes in playback mode.
  bool pubChanges = this->dataPtr->pubPeriodicChanges &&
      _manager.HasPeriodicComponentChanges();
  auto shouldPublish = this->dataPtr->statePub.HasConnections() &&
       (changeEvent || itsPubTime || pubChanges);

  if (this->dataPtr->stateServiceRequest || shouldPublish)
  {
    std::unique_lock<std::mutex> lock(this->dataPtr->stateMutex);
    this->dataPtr->stepMsg.Clear();

    set(this->dataPtr->stepMsg.mutable_stats(), _info);

    // Publish full state if it has been explicitly requested
    if (this->dataPtr->stateServiceRequest)
    {
      _manager.State(*this->dataPtr->stepMsg.mutable_state(), {}, {}, true);
    }
    // Publish the changed state if a change occurred to the ECS
    else if (changeEvent)
    {
      _manager.ChangedState(*this->dataPtr->stepMsg.mutable_state());
    }
    // Otherwise publish just periodic change components when running
    else if (!_info.paused)
    {
<<<<<<< HEAD
      GZ_PROFILE("SceneBroadcast::PostUpdate UpdateState");

      if (_manager.HasPeriodicComponentChanges())
      {
        auto periodicComponents = _manager.ComponentTypesWithPeriodicChanges();
        _manager.State(*this->dataPtr->stepMsg.mutable_state(),
             {}, periodicComponents);
        this->dataPtr->pubPeriodicChanges = false;
      }
      else
=======
      IGN_PROFILE("SceneBroadcast::PostUpdate UpdateState");
      if (!_manager.HasPeriodicComponentChanges())
>>>>>>> 326cef2b
      {
        // log files may be recorded at lower rate than sim time step. So in
        // playback mode, the scene broadcaster may not see any periodic
        // changed states here since it no longer happens every iteration.
        // As the result, no state changes are published to be GUI, causing
        // visuals in the GUI scene to miss updates. The visuals are only
        // updated if by some timing coincidence that log playback updates
        // the ECM at the same iteration as when the scene broadcaster is going
        // to publish perioidc changes here.
        // To work around the issue, we force the scene broadcaster
        // to publish states at an offcycle iteration the next time it sees
        // periodic changes.
        auto playbackComp =
            _manager.Component<components::LogPlaybackStatistics>(
            this->dataPtr->worldEntity);
        if (playbackComp)
        {
          this->dataPtr->pubPeriodicChanges = true;
        }
        // this creates an empty state in the msg even there are no periodic
        // changed components - done to preseve existing behavior.
        // we may be able to remove this in the future and update tests
        this->dataPtr->stepMsg.mutable_state();
      }

      // Apply changes that were caught by the periodic state tracker and then
      // clear the change tracker.
      _manager.PeriodicStateFromCache(*this->dataPtr->stepMsg.mutable_state(),
        this->dataPtr->changedComponents);
      this->dataPtr->changedComponents.clear();
    }

    // Full state on demand
    if (this->dataPtr->stateServiceRequest)
    {
      this->dataPtr->stateServiceRequest = false;
      this->dataPtr->stateCv.notify_all();
    }

    // process async state requests
    if (!this->dataPtr->stateRequests.empty())
    {
      for (const auto &reqSrv : this->dataPtr->stateRequests)
      {
        this->dataPtr->node->Request(reqSrv, this->dataPtr->stepMsg);
      }
      this->dataPtr->stateRequests.clear();
    }

    // Poses periodically + change events
    // TODO(louise) Send changed state periodically instead, once it reflects
    // changed components
    if (shouldPublish)
    {
      GZ_PROFILE("SceneBroadcast::PostUpdate Publish State");
      this->dataPtr->statePub.Publish(this->dataPtr->stepMsg);
      this->dataPtr->lastStatePubTime = now;
    }
  }
}

//////////////////////////////////////////////////
void SceneBroadcaster::Reset(const UpdateInfo &_info,
                             EntityComponentManager &_manager)
{
  // Run Post Update so that GUI will be refreshed if reset is called while
  // simulation is paused.
  this->PostUpdate(_info, _manager);
}

//////////////////////////////////////////////////
void SceneBroadcasterPrivate::PoseUpdate(const UpdateInfo &_info,
    const EntityComponentManager &_manager)
{
  GZ_PROFILE("SceneBroadcast::PoseUpdate");

  msgs::Pose_V poseMsg, dyPoseMsg;
  bool dyPoseConnections = this->dyPosePub.HasConnections();
  bool poseConnections = this->posePub.HasConnections();

  // Models
  _manager.Each<components::Model, components::Name, components::Pose,
                components::Static>(
      [&](const Entity &_entity, const components::Model *,
          const components::Name *_nameComp,
          const components::Pose *_poseComp,
          const components::Static *_staticComp) -> bool
      {
        if (poseConnections)
        {
          // Add to pose msg
          auto pose = poseMsg.add_pose();
          msgs::Set(pose, _poseComp->Data());
          pose->set_name(_nameComp->Data());
          pose->set_id(_entity);
        }

        if (dyPoseConnections && !_staticComp->Data())
        {
          // Add to dynamic pose msg
          auto dyPose = dyPoseMsg.add_pose();
          msgs::Set(dyPose, _poseComp->Data());
          dyPose->set_name(_nameComp->Data());
          dyPose->set_id(_entity);
        }
        return true;
      });

  // Links
  _manager.Each<components::Link, components::Name, components::Pose,
                components::ParentEntity>(
      [&](const Entity &_entity, const components::Link *,
          const components::Name *_nameComp,
          const components::Pose *_poseComp,
          const components::ParentEntity *_parentComp) -> bool
      {
        // Add to pose msg
        if (poseConnections)
        {
          auto pose = poseMsg.add_pose();
          msgs::Set(pose, _poseComp->Data());
          pose->set_name(_nameComp->Data());
          pose->set_id(_entity);
        }

        // Check whether parent model is static
        auto staticComp = _manager.Component<components::Static>(
          _parentComp->Data());
        if (dyPoseConnections && !staticComp->Data())
        {
          // Add to dynamic pose msg
          auto dyPose = dyPoseMsg.add_pose();
          msgs::Set(dyPose, _poseComp->Data());
          dyPose->set_name(_nameComp->Data());
          dyPose->set_id(_entity);
        }

        return true;
      });

  if (dyPoseConnections)
  {
    // Set the time stamp in the header
    dyPoseMsg.mutable_header()->mutable_stamp()->CopyFrom(
        convert<msgs::Time>(_info.simTime));

    this->dyPosePub.Publish(dyPoseMsg);
  }

  // Visuals
  if (poseConnections)
  {
    poseMsg.mutable_header()->mutable_stamp()->CopyFrom(
        convert<msgs::Time>(_info.simTime));

    _manager.Each<components::Visual, components::Name, components::Pose>(
      [&](const Entity &_entity, const components::Visual *,
          const components::Name *_nameComp,
          const components::Pose *_poseComp) -> bool
      {
        // Add to pose msg
        auto pose = poseMsg.add_pose();
        msgs::Set(pose, _poseComp->Data());
        pose->set_name(_nameComp->Data());
        pose->set_id(_entity);
        return true;
      });

    // Lights
    _manager.Each<components::Light, components::Name, components::Pose>(
        [&](const Entity &_entity, const components::Light *,
            const components::Name *_nameComp,
            const components::Pose *_poseComp) -> bool
        {
          // Add to pose msg
          auto pose = poseMsg.add_pose();
          msgs::Set(pose, _poseComp->Data());
          pose->set_name(_nameComp->Data());
          pose->set_id(_entity);
          return true;
        });

    this->posePub.Publish(poseMsg);
  }
}

//////////////////////////////////////////////////
void SceneBroadcasterPrivate::SetupTransport(const std::string &_worldName)
{
  auto ns = transport::TopicUtils::AsValidTopic("/world/" + _worldName);
  if (ns.empty())
  {
    gzerr << "Failed to create valid namespace for world [" << _worldName
           << "]" << std::endl;
    return;
  }

  transport::NodeOptions opts;
  opts.SetNameSpace(ns);
  this->node = std::make_unique<transport::Node>(opts);

  // Scene info service
  std::string infoService{"scene/info"};

  this->node->Advertise(infoService, &SceneBroadcasterPrivate::SceneInfoService,
      this);

  gzmsg << "Serving scene information on [" << opts.NameSpace() << "/"
         << infoService << "]" << std::endl;

  // Scene graph service
  std::string graphService{"scene/graph"};

  this->node->Advertise(graphService,
      &SceneBroadcasterPrivate::SceneGraphService, this);

  gzmsg << "Serving graph information on [" << opts.NameSpace() << "/"
         << graphService << "]" << std::endl;

  // State service
  // Note: GuiRunner used to call this service but it is now using the async
  // version (state_async)
  std::string stateService{"state"};

  this->node->Advertise(stateService, &SceneBroadcasterPrivate::StateService,
      this);

  gzmsg << "Serving full state on [" << opts.NameSpace() << "/"
         << stateService << "]" << std::endl;

  // Async State service
  std::string stateAsyncService{"state_async"};

  this->node->Advertise(stateAsyncService,
      &SceneBroadcasterPrivate::StateAsyncService, this);

  gzmsg << "Serving full state (async) on [" << opts.NameSpace() << "/"
         << stateAsyncService << "]" << std::endl;

  // Scene info topic
  std::string sceneTopic{ns + "/scene/info"};

  this->scenePub = this->node->Advertise<msgs::Scene>(sceneTopic);

  gzmsg << "Publishing scene information on [" << sceneTopic
         << "]" << std::endl;

  // Entity deletion publisher
  std::string deletionTopic{ns + "/scene/deletion"};

  this->deletionPub =
      this->node->Advertise<msgs::UInt32_V>(deletionTopic);

  gzmsg << "Publishing entity deletions on [" << deletionTopic << "]"
         << std::endl;

  // State topic
  std::string stateTopic{ns + "/state"};

  this->statePub =
      this->node->Advertise<msgs::SerializedStepMap>(stateTopic);

  gzmsg << "Publishing state changes on [" << stateTopic << "]"
      << std::endl;

  // Pose info publisher
  std::string poseTopic{"pose/info"};

  transport::AdvertiseMessageOptions poseAdvertOpts;
  poseAdvertOpts.SetMsgsPerSec(60);
  this->posePub = this->node->Advertise<msgs::Pose_V>(poseTopic,
      poseAdvertOpts);

  gzmsg << "Publishing pose messages on [" << opts.NameSpace() << "/"
         << poseTopic << "]" << std::endl;

  // Dynamic pose info publisher
  std::string dyPoseTopic{"dynamic_pose/info"};

  transport::AdvertiseMessageOptions dyPoseAdvertOpts;
  dyPoseAdvertOpts.SetMsgsPerSec(this->dyPoseHertz);
  this->dyPosePub = this->node->Advertise<msgs::Pose_V>(dyPoseTopic,
      dyPoseAdvertOpts);

  gzmsg << "Publishing dynamic pose messages on [" << opts.NameSpace() << "/"
         << dyPoseTopic << "]" << std::endl;
}

//////////////////////////////////////////////////
bool SceneBroadcasterPrivate::SceneInfoService(msgs::Scene &_res)
{
  std::lock_guard<std::mutex> lock(this->graphMutex);

  _res.Clear();

  // Populate scene message
  _res.CopyFrom(convert<msgs::Scene>(this->sdfScene));

  // Add models
  AddModels(&_res, this->worldEntity, this->sceneGraph);

  // Add lights
  AddLights(&_res, this->worldEntity, this->sceneGraph);

  return true;
}

//////////////////////////////////////////////////
void SceneBroadcasterPrivate::StateAsyncService(
    const msgs::StringMsg &_req)
{
  std::unique_lock<std::mutex> lock(this->stateMutex);
  this->stateServiceRequest = true;
  this->stateRequests.insert(_req.data());
}

//////////////////////////////////////////////////
bool SceneBroadcasterPrivate::StateService(
    msgs::SerializedStepMap &_res)
{
  _res.Clear();

  // Lock and wait for an iteration to be run and fill the state
  std::unique_lock<std::mutex> lock(this->stateMutex);

  this->stateServiceRequest = true;
  auto success = this->stateCv.wait_for(lock, 5s, [&]
  {
    return this->stepMsg.has_state() && !this->stateServiceRequest;
  });

  if (success)
    _res.CopyFrom(this->stepMsg);
  else
    gzerr << "Timed out waiting for state" << std::endl;

  return success;
}

//////////////////////////////////////////////////
bool SceneBroadcasterPrivate::SceneGraphService(msgs::StringMsg &_res)
{
  std::lock_guard<std::mutex> lock(this->graphMutex);

  _res.Clear();

  std::stringstream graphStr;
  graphStr << this->sceneGraph;

  _res.set_data(graphStr.str());

  return true;
}

//////////////////////////////////////////////////
void SceneBroadcasterPrivate::SceneGraphAddEntities(
    const EntityComponentManager &_manager)
{
  bool newEntity{false};

  // Populate a graph with latest information from all entities

  // Scene graph for new entities. This will be used later to create a scene msg
  // to publish.
  SceneGraphType newGraph;
  auto worldVertex = this->sceneGraph.VertexFromId(this->worldEntity);
  newGraph.AddVertex(worldVertex.Name(), worldVertex.Data(), worldVertex.Id());

  // Worlds: check this in case we're loading a world without models
  _manager.EachNew<components::World>(
      [&](const Entity &, const components::World *) -> bool
      {
        newEntity = true;
        return false;
      });

  // Models
  _manager.EachNew<components::Model, components::Name,
                   components::ParentEntity, components::Pose>(
      [&](const Entity &_entity, const components::Model *,
          const components::Name *_nameComp,
          const components::ParentEntity *_parentComp,
          const components::Pose *_poseComp) -> bool
      {
        auto modelMsg = std::make_shared<msgs::Model>();
        modelMsg->set_id(_entity);
        modelMsg->set_name(_nameComp->Data());
        modelMsg->mutable_pose()->CopyFrom(msgs::Convert(_poseComp->Data()));

        // Add to graph
        newGraph.AddVertex(_nameComp->Data(), modelMsg, _entity);
        newGraph.AddEdge({_parentComp->Data(), _entity}, true);

        newEntity = true;
        return true;
      });

  // Links
  _manager.EachNew<components::Link, components::Name, components::ParentEntity,
                   components::Pose>(
      [&](const Entity &_entity, const components::Link *,
          const components::Name *_nameComp,
          const components::ParentEntity *_parentComp,
          const components::Pose *_poseComp) -> bool
      {
        auto linkMsg = std::make_shared<msgs::Link>();
        linkMsg->set_id(_entity);
        linkMsg->set_name(_nameComp->Data());
        linkMsg->mutable_pose()->CopyFrom(msgs::Convert(_poseComp->Data()));

        // Add to graph
        newGraph.AddVertex(_nameComp->Data(), linkMsg, _entity);
        newGraph.AddEdge({_parentComp->Data(), _entity}, true);

        newEntity = true;
        return true;
      });

  // Visuals
  _manager.EachNew<components::Visual, components::Name,
                   components::ParentEntity,
                   components::CastShadows,
                   components::Pose>(
      [&](const Entity &_entity, const components::Visual *,
          const components::Name *_nameComp,
          const components::ParentEntity *_parentComp,
          const components::CastShadows *_castShadowsComp,
          const components::Pose *_poseComp) -> bool
      {
        auto visualMsg = std::make_shared<msgs::Visual>();
        visualMsg->set_id(_entity);
        visualMsg->set_parent_id(_parentComp->Data());
        visualMsg->set_name(_nameComp->Data());
        visualMsg->mutable_pose()->CopyFrom(msgs::Convert(_poseComp->Data()));
        visualMsg->set_cast_shadows(_castShadowsComp->Data());

        // Geometry is optional
        auto geometryComp = _manager.Component<components::Geometry>(_entity);
        if (geometryComp)
        {
          visualMsg->mutable_geometry()->CopyFrom(
              convert<msgs::Geometry>(geometryComp->Data()));
        }

        // Material is optional
        auto materialComp = _manager.Component<components::Material>(_entity);
        if (materialComp)
        {
          visualMsg->mutable_material()->CopyFrom(
              convert<msgs::Material>(materialComp->Data()));
        }

        // Add to graph
        newGraph.AddVertex(_nameComp->Data(), visualMsg, _entity);
        newGraph.AddEdge({_parentComp->Data(), _entity}, true);

        newEntity = true;
        return true;
      });

  // Lights
  _manager.EachNew<components::Light, components::Name,
                   components::ParentEntity, components::Pose>(
      [&](const Entity &_entity, const components::Light *_lightComp,
          const components::Name *_nameComp,
          const components::ParentEntity *_parentComp,
          const components::Pose *_poseComp) -> bool
      {
        auto lightMsg = std::make_shared<msgs::Light>();
        lightMsg->CopyFrom(convert<msgs::Light>(_lightComp->Data()));
        lightMsg->set_id(_entity);
        lightMsg->set_parent_id(_parentComp->Data());
        lightMsg->set_name(_nameComp->Data());
        lightMsg->mutable_pose()->CopyFrom(msgs::Convert(_poseComp->Data()));

        // Add to graph
        newGraph.AddVertex(_nameComp->Data(), lightMsg, _entity);
        newGraph.AddEdge({_parentComp->Data(), _entity}, true);
        newEntity = true;
        return true;
      });

  // Sensors
  _manager.EachNew<components::Sensor, components::Name,
                   components::ParentEntity, components::Pose>(
      [&](const Entity &_entity, const components::Sensor *,
          const components::Name *_nameComp,
          const components::ParentEntity *_parentComp,
          const components::Pose *_poseComp) -> bool
      {
        auto sensorMsg = std::make_shared<msgs::Sensor>();
        sensorMsg->set_id(_entity);
        sensorMsg->set_parent_id(_parentComp->Data());
        sensorMsg->set_name(_nameComp->Data());
        sensorMsg->mutable_pose()->CopyFrom(msgs::Convert(_poseComp->Data()));

        auto altimeterComp = _manager.Component<components::Altimeter>(_entity);
        if (altimeterComp)
        {
          sensorMsg->set_type("altimeter");
        }
        auto airPressureComp = _manager.Component<
          components::AirPressureSensor>(_entity);
        if (airPressureComp)
        {
          sensorMsg->set_type("air_pressure");
        }
        auto airSpeedComp = _manager.Component<
          components::AirSpeedSensor>(_entity);
        if (airSpeedComp)
        {
          sensorMsg->set_type("air_speed");
        }
        auto cameraComp = _manager.Component<components::Camera>(_entity);
        if (cameraComp)
        {
          sensorMsg->set_type("camera");
          msgs::CameraSensor * cameraSensorMsg = sensorMsg->mutable_camera();
          const auto * camera = cameraComp->Data().CameraSensor();
          if (camera)
          {
            cameraSensorMsg->set_horizontal_fov(
              camera->HorizontalFov().Radian());
            cameraSensorMsg->mutable_image_size()->set_x(camera->ImageWidth());
            cameraSensorMsg->mutable_image_size()->set_y(camera->ImageHeight());
            cameraSensorMsg->set_image_format(camera->PixelFormatStr());
            cameraSensorMsg->set_near_clip(camera->NearClip());
            cameraSensorMsg->set_far_clip(camera->FarClip());
            msgs::Distortion *distortionMsg =
              cameraSensorMsg->mutable_distortion();
            if (distortionMsg)
            {
              distortionMsg->mutable_center()->set_x(
                camera->DistortionCenter().X());
              distortionMsg->mutable_center()->set_y(
                camera->DistortionCenter().Y());
              distortionMsg->set_k1(camera->DistortionK1());
              distortionMsg->set_k2(camera->DistortionK2());
              distortionMsg->set_k3(camera->DistortionK3());
              distortionMsg->set_p1(camera->DistortionP1());
              distortionMsg->set_p2(camera->DistortionP2());
            }
          }
        }
        auto contactSensorComp = _manager.Component<
          components::ContactSensor>(_entity);
        if (contactSensorComp)
        {
          sensorMsg->set_type("contact_sensor");
        }
        auto depthCameraSensorComp = _manager.Component<
          components::DepthCamera>(_entity);
        if (depthCameraSensorComp)
        {
          sensorMsg->set_type("depth_camera");
        }
        auto gpuLidarComp = _manager.Component<components::GpuLidar>(_entity);
        if (gpuLidarComp)
        {
          sensorMsg->set_type("gpu_lidar");
          msgs::LidarSensor * lidarSensorMsg = sensorMsg->mutable_lidar();
          const auto * lidar = gpuLidarComp->Data().LidarSensor();

          if (lidar && lidarSensorMsg)
          {
            lidarSensorMsg->set_horizontal_samples(
              lidar->HorizontalScanSamples());
            lidarSensorMsg->set_horizontal_resolution(
              lidar->HorizontalScanResolution());
            lidarSensorMsg->set_horizontal_min_angle(
              lidar->HorizontalScanMinAngle().Radian());
            lidarSensorMsg->set_horizontal_max_angle(
              lidar->HorizontalScanMaxAngle().Radian());
            lidarSensorMsg->set_vertical_samples(lidar->VerticalScanSamples());
            lidarSensorMsg->set_vertical_resolution(
              lidar->VerticalScanResolution());
            lidarSensorMsg->set_vertical_min_angle(
              lidar->VerticalScanMinAngle().Radian());
            lidarSensorMsg->set_vertical_max_angle(
              lidar->VerticalScanMaxAngle().Radian());
            lidarSensorMsg->set_range_min(lidar->RangeMin());
            lidarSensorMsg->set_range_max(lidar->RangeMax());
            lidarSensorMsg->set_range_resolution(lidar->RangeResolution());
            msgs::SensorNoise *sensorNoise = lidarSensorMsg->mutable_noise();
            if (sensorNoise)
            {
              const auto noise = lidar->LidarNoise();
              switch(noise.Type())
              {
                case sdf::NoiseType::GAUSSIAN:
                  sensorNoise->set_type(msgs::SensorNoise::GAUSSIAN);
                  break;
                case sdf::NoiseType::GAUSSIAN_QUANTIZED:
                  sensorNoise->set_type(msgs::SensorNoise::GAUSSIAN_QUANTIZED);
                  break;
                default:
                  sensorNoise->set_type(msgs::SensorNoise::NONE);
              }
              sensorNoise->set_mean(noise.Mean());
              sensorNoise->set_stddev(noise.StdDev());
              sensorNoise->set_bias_mean(noise.BiasMean());
              sensorNoise->set_bias_stddev(noise.BiasStdDev());
              sensorNoise->set_precision(noise.Precision());
              sensorNoise->set_dynamic_bias_stddev(noise.DynamicBiasStdDev());
              sensorNoise->set_dynamic_bias_correlation_time(
                noise.DynamicBiasCorrelationTime());
            }
          }
        }
        auto imuComp = _manager.Component<components::Imu>(_entity);
        if (imuComp)
        {
          sensorMsg->set_type("imu");
          msgs::IMUSensor * imuMsg = sensorMsg->mutable_imu();
          const auto * imu = imuComp->Data().ImuSensor();

          set(
              imuMsg->mutable_linear_acceleration()->mutable_x_noise(),
              imu->LinearAccelerationXNoise());
          set(
              imuMsg->mutable_linear_acceleration()->mutable_y_noise(),
              imu->LinearAccelerationYNoise());
          set(
              imuMsg->mutable_linear_acceleration()->mutable_z_noise(),
              imu->LinearAccelerationZNoise());
          set(
              imuMsg->mutable_angular_velocity()->mutable_x_noise(),
              imu->AngularVelocityXNoise());
          set(
              imuMsg->mutable_angular_velocity()->mutable_y_noise(),
              imu->AngularVelocityYNoise());
          set(
              imuMsg->mutable_angular_velocity()->mutable_z_noise(),
              imu->AngularVelocityZNoise());
        }
        auto laserRetroComp = _manager.Component<
          components::LaserRetro>(_entity);
        if (laserRetroComp)
        {
          sensorMsg->set_type("laser_retro");
        }
        auto lidarComp = _manager.Component<components::Lidar>(_entity);
        if (lidarComp)
        {
          sensorMsg->set_type("lidar");
        }
        auto logicalCamera = _manager.Component<
          components::LogicalCamera>(_entity);
        if (logicalCamera)
        {
          sensorMsg->set_type("logical_camera");
        }
        auto rgbdCameraComp = _manager.Component<
          components::RgbdCamera>(_entity);
        if (rgbdCameraComp)
        {
          sensorMsg->set_type("rgbd_camera");
        }
        auto thermalCameraComp = _manager.Component<
          components::ThermalCamera>(_entity);
        if (thermalCameraComp)
        {
          sensorMsg->set_type("thermal_camera");
        }

        // Add to graph
        newGraph.AddVertex(_nameComp->Data(), sensorMsg, _entity);
        newGraph.AddEdge({_parentComp->Data(), _entity}, true);
        newEntity = true;
        return true;
      });

  // Particle emitters
  _manager.EachNew<components::ParticleEmitter, components::ParentEntity,
    components::Pose>(
      [&](const Entity &_entity,
          const components::ParticleEmitter *_emitterComp,
          const components::ParentEntity *_parentComp,
          const components::Pose *_poseComp) -> bool
      {
        auto emitterMsg = std::make_shared<msgs::ParticleEmitter>();
        emitterMsg->CopyFrom(_emitterComp->Data());
        emitterMsg->set_id(_entity);
        emitterMsg->mutable_pose()->CopyFrom(msgs::Convert(_poseComp->Data()));

        // Add to graph
        newGraph.AddVertex(emitterMsg->name(), emitterMsg, _entity);
        newGraph.AddEdge({_parentComp->Data(), _entity}, true);
        newEntity = true;
        return true;
      });

  // Projectors
  _manager.EachNew<components::Projector, components::ParentEntity,
    components::Pose>(
      [&](const Entity &_entity,
          const components::Projector *_projectorComp,
          const components::ParentEntity *_parentComp,
          const components::Pose *_poseComp) -> bool
      {
        auto projectorMsg = std::make_shared<msgs::Projector>();
        projectorMsg->CopyFrom(
            convert<msgs::Projector>(_projectorComp->Data()));
        // \todo(anyone) add id field to projector msg
        // projectorMsg->set_id(_entity);
        projectorMsg->mutable_pose()->CopyFrom(
            msgs::Convert(_poseComp->Data()));

        // Add to graph
        newGraph.AddVertex(projectorMsg->name(), projectorMsg, _entity);
        newGraph.AddEdge({_parentComp->Data(), _entity}, true);
        newEntity = true;
        return true;
      });

  // Update the whole scene graph from the new graph
  {
    std::lock_guard<std::mutex> lock(this->graphMutex);
    for (const auto &[id, vert] : newGraph.Vertices())
    {
      // Add the vertex only if it's not already in the graph
      if (!this->sceneGraph.VertexFromId(id).Valid())
        this->sceneGraph.AddVertex(vert.get().Name(), vert.get().Data(), id);
    }
    for (const auto &[id, edge] : newGraph.Edges())
    {
      // Add the edge only if it's not already in the graph
      if (!this->sceneGraph.EdgeFromVertices(edge.get().Vertices().first,
            edge.get().Vertices().second).Valid())
      {
        this->sceneGraph.AddEdge(edge.get().Vertices(), edge.get().Data());
      }
    }
  }

  if (newEntity)
  {
    // Only offer scene services once the message has been populated at least
    // once
    if (!this->node)
      this->SetupTransport(this->worldName);

    msgs::Scene sceneMsg;
    // Populate scene message
    sceneMsg.CopyFrom(convert<msgs::Scene>(this->sdfScene));

    AddModels(&sceneMsg, this->worldEntity, newGraph);

    // Add lights
    AddLights(&sceneMsg, this->worldEntity, newGraph);
    this->scenePub.Publish(sceneMsg);
  }
}

//////////////////////////////////////////////////
void SceneBroadcasterPrivate::SceneGraphRemoveEntities(
    const EntityComponentManager &_manager)
{
  std::lock_guard<std::mutex> lock(this->graphMutex);
  // Handle Removed Entities
  std::vector<Entity> removedEntities;

  // Scene a deleted model deletes all its child entities, we don't have to
  // handle links. We assume here that links are not deleted by themselves.
  // TODO(anyone) Handle case where other entities can be deleted without the
  // parent model being deleted.
  // Models
  _manager.EachRemoved<components::Model>(
      [&](const Entity &_entity, const components::Model *) -> bool
      {
        removedEntities.push_back(_entity);
        // Remove from graph
        RemoveFromGraph(_entity, this->sceneGraph);
        return true;
      });

  // Lights
  _manager.EachRemoved<components::Light>(
      [&](const Entity &_entity, const components::Light *) -> bool
      {
        removedEntities.push_back(_entity);
        // Remove from graph
        RemoveFromGraph(_entity, this->sceneGraph);
        return true;
      });

  if (!removedEntities.empty())
  {
    // Send the list of deleted entities
    msgs::UInt32_V deletionMsg;

    for (const auto &entity : removedEntities)
    {
      deletionMsg.mutable_data()->Add(entity);
    }
    this->deletionPub.Publish(deletionMsg);
  }
}

//////////////////////////////////////////////////
/// \tparam T Either a msgs::Scene or msgs::Model
template<typename T>
void SceneBroadcasterPrivate::AddModels(T *_msg, const Entity _entity,
                                        const SceneGraphType &_graph)
{
  for (const auto &vertex : _graph.AdjacentsFrom(_entity))
  {
    auto modelMsg = std::dynamic_pointer_cast<msgs::Model>(
        vertex.second.get().Data());
    if (!modelMsg)
      continue;

    auto msgOut = _msg->add_model();
    msgOut->CopyFrom(*modelMsg);

    // Nested models
    AddModels(msgOut, vertex.first, _graph);

    // Links
    AddLinks(msgOut, vertex.first, _graph);
  }
}

//////////////////////////////////////////////////
template<typename T>
void SceneBroadcasterPrivate::AddLights(T *_msg, const Entity _entity,
                                        const SceneGraphType &_graph)
{
  if (!_msg)
    return;

  for (const auto &vertex : _graph.AdjacentsFrom(_entity))
  {
    auto lightMsg = std::dynamic_pointer_cast<msgs::Light>(
        vertex.second.get().Data());
    if (!lightMsg)
      continue;

    _msg->add_light()->CopyFrom(*lightMsg);
  }
}

//////////////////////////////////////////////////
void SceneBroadcasterPrivate::AddVisuals(msgs::Link *_msg, const Entity _entity,
                                         const SceneGraphType &_graph)
{
  if (!_msg)
    return;

  for (const auto &vertex : _graph.AdjacentsFrom(_entity))
  {
    auto visualMsg = std::dynamic_pointer_cast<msgs::Visual>(
        vertex.second.get().Data());
    if (!visualMsg)
      continue;

    _msg->add_visual()->CopyFrom(*visualMsg);
  }
}

//////////////////////////////////////////////////
void SceneBroadcasterPrivate::AddSensors(msgs::Link *_msg, const Entity _entity,
    const SceneGraphType &_graph)
{
  if (!_msg)
    return;

  for (const auto &vertex : _graph.AdjacentsFrom(_entity))
  {
    auto sensorMsg = std::dynamic_pointer_cast<msgs::Sensor>(
        vertex.second.get().Data());
    if (!sensorMsg)
      continue;

    _msg->add_sensor()->CopyFrom(*sensorMsg);
  }
}

//////////////////////////////////////////////////
void SceneBroadcasterPrivate::AddParticleEmitters(msgs::Link *_msg,
    const Entity _entity, const SceneGraphType &_graph)
{
  if (!_msg)
    return;

  for (const auto &vertex : _graph.AdjacentsFrom(_entity))
  {
    auto emitterMsg = std::dynamic_pointer_cast<msgs::ParticleEmitter>(
        vertex.second.get().Data());
    if (!emitterMsg)
      continue;

    _msg->add_particle_emitter()->CopyFrom(*emitterMsg);
  }
}

//////////////////////////////////////////////////
void SceneBroadcasterPrivate::AddProjectors(msgs::Link *_msg,
    const Entity _entity, const SceneGraphType &_graph)
{
  if (!_msg)
    return;

  for (const auto &vertex : _graph.AdjacentsFrom(_entity))
  {
    auto projectorMsg = std::dynamic_pointer_cast<msgs::Projector>(
        vertex.second.get().Data());
    if (!projectorMsg)
      continue;

    _msg->add_projector()->CopyFrom(*projectorMsg);
  }
}

//////////////////////////////////////////////////
void SceneBroadcasterPrivate::AddLinks(msgs::Model *_msg, const Entity _entity,
                                       const SceneGraphType &_graph)
{
  if (!_msg)
    return;

  for (const auto &vertex : _graph.AdjacentsFrom(_entity))
  {
    auto linkMsg = std::dynamic_pointer_cast<msgs::Link>(
        vertex.second.get().Data());
    if (!linkMsg)
      continue;

    auto msgOut = _msg->add_link();
    msgOut->CopyFrom(*linkMsg);

    // Visuals
    AddVisuals(msgOut, vertex.second.get().Id(), _graph);

    // Lights
    AddLights(msgOut, vertex.second.get().Id(), _graph);

    // Sensors
    AddSensors(msgOut, vertex.second.get().Id(), _graph);

    // Particle emitters
    AddParticleEmitters(msgOut, vertex.second.get().Id(), _graph);

    // Projectors
    AddProjectors(msgOut, vertex.second.get().Id(), _graph);
  }
}

//////////////////////////////////////////////////
void SceneBroadcasterPrivate::RemoveFromGraph(const Entity _entity,
                                              SceneGraphType &_graph)
{
  for (const auto &vertex : _graph.AdjacentsFrom(_entity))
  {
    RemoveFromGraph(vertex.first, _graph);
  }
  _graph.RemoveVertex(_entity);
}


GZ_ADD_PLUGIN(SceneBroadcaster,
                    gz::sim::System,
                    SceneBroadcaster::ISystemConfigure,
                    SceneBroadcaster::ISystemPostUpdate,
                    SceneBroadcaster::ISystemReset)

// Add plugin alias so that we can refer to the plugin without the version
// namespace
GZ_ADD_PLUGIN_ALIAS(SceneBroadcaster,
                          "gz::sim::systems::SceneBroadcaster")

// TODO(CH3): Deprecated, remove on version 8
GZ_ADD_PLUGIN_ALIAS(SceneBroadcaster,
                          "ignition::gazebo::systems::SceneBroadcaster")<|MERGE_RESOLUTION|>--- conflicted
+++ resolved
@@ -404,21 +404,8 @@
     // Otherwise publish just periodic change components when running
     else if (!_info.paused)
     {
-<<<<<<< HEAD
       GZ_PROFILE("SceneBroadcast::PostUpdate UpdateState");
-
-      if (_manager.HasPeriodicComponentChanges())
-      {
-        auto periodicComponents = _manager.ComponentTypesWithPeriodicChanges();
-        _manager.State(*this->dataPtr->stepMsg.mutable_state(),
-             {}, periodicComponents);
-        this->dataPtr->pubPeriodicChanges = false;
-      }
-      else
-=======
-      IGN_PROFILE("SceneBroadcast::PostUpdate UpdateState");
       if (!_manager.HasPeriodicComponentChanges())
->>>>>>> 326cef2b
       {
         // log files may be recorded at lower rate than sim time step. So in
         // playback mode, the scene broadcaster may not see any periodic
