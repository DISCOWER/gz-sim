--- conflicted
+++ resolved
@@ -172,13 +172,8 @@
 }
 
 //////////////////////////////////////////////////
-<<<<<<< HEAD
-void Breadcrumbs::PreUpdate(const gz::sim::UpdateInfo &_info,
-    gz::sim::EntityComponentManager &_ecm)
-=======
 void Breadcrumbs::PreUpdate(const UpdateInfo &_info,
     EntityComponentManager &_ecm)
->>>>>>> 216d5a51
 {
   GZ_PROFILE("Breadcrumbs::PreUpdate");
 
@@ -438,13 +433,8 @@
   }
 }
 
-<<<<<<< HEAD
 GZ_ADD_PLUGIN(Breadcrumbs,
-                    gz::sim::System,
-=======
-IGNITION_ADD_PLUGIN(Breadcrumbs,
                     System,
->>>>>>> 216d5a51
                     Breadcrumbs::ISystemConfigure,
                     Breadcrumbs::ISystemPreUpdate)
 
