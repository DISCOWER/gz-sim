/*
 * Copyright (C) 2018 Open Source Robotics Foundation
 *
 * Licensed under the Apache License, Version 2.0 (the "License");
 * you may not use this file except in compliance with the License.
 * You may obtain a copy of the License at
 *
 *     http://www.apache.org/licenses/LICENSE-2.0
 *
 * Unless required by applicable law or agreed to in writing, software
 * distributed under the License is distributed on an "AS IS" BASIS,
 * WITHOUT WARRANTIES OR CONDITIONS OF ANY KIND, either express or implied.
 * See the License for the specific language governing permissions and
 * limitations under the License.
 *
 */

#include "Physics.hh"

#include <gz/msgs/contact.pb.h>
#include <gz/msgs/contacts.pb.h>
#include <gz/msgs/entity.pb.h>
#include <gz/msgs/Utility.hh>

#include <algorithm>
#include <iostream>
#include <deque>
#include <map>
#include <set>
#include <string>
#include <unordered_map>
#include <unordered_set>
#include <vector>
#include <utility>

#include <gz/common/geospatial/Dem.hh>
#include <gz/common/geospatial/HeightmapData.hh>
#include <gz/common/geospatial/ImageHeightmap.hh>
#include <gz/common/MeshManager.hh>
#include <gz/common/Profiler.hh>
#include <gz/common/StringUtils.hh>
#include <gz/common/SystemPaths.hh>
#include <gz/common/Uuid.hh>
#include <gz/math/AxisAlignedBox.hh>
#include <gz/math/eigen3/Conversions.hh>
#include <gz/math/Vector3.hh>
#include <gz/physics/config.hh>
#include <gz/physics/FeatureList.hh>
#include <gz/physics/FeaturePolicy.hh>
#include <gz/physics/heightmap/HeightmapShape.hh>
#include <gz/physics/InstallationDirectories.hh>
#include <gz/physics/RelativeQuantity.hh>
#include <gz/physics/RequestEngine.hh>

#include <gz/physics/BoxShape.hh>
#include <gz/physics/ContactProperties.hh>
#include <gz/physics/CylinderShape.hh>
#include <gz/physics/ForwardStep.hh>
#include <gz/physics/FrameSemantics.hh>
#include <gz/physics/FreeGroup.hh>
#include <gz/physics/FixedJoint.hh>
#include <gz/physics/GetContacts.hh>
#include <gz/physics/GetBoundingBox.hh>
#include <gz/physics/GetEntities.hh>
#include <gz/physics/Joint.hh>
#include <gz/physics/Link.hh>
#include <gz/physics/RemoveEntities.hh>
#include <gz/physics/Shape.hh>
#include <gz/physics/SphereShape.hh>
#include <gz/physics/World.hh>
#include <gz/physics/mesh/MeshShape.hh>
#include <gz/physics/sdf/ConstructCollision.hh>
#include <gz/physics/sdf/ConstructJoint.hh>
#include <gz/physics/sdf/ConstructLink.hh>
#include <gz/physics/sdf/ConstructModel.hh>
#include <gz/physics/sdf/ConstructNestedModel.hh>
#include <gz/physics/sdf/ConstructWorld.hh>
#include <gz/plugin/Loader.hh>
#include <gz/plugin/PluginPtr.hh>
#include <gz/plugin/Register.hh>

// SDF
#include <sdf/Collision.hh>
#include <sdf/Heightmap.hh>
#include <sdf/Joint.hh>
#include <sdf/Link.hh>
#include <sdf/Mesh.hh>
#include <sdf/Model.hh>
#include <sdf/Polyline.hh>
#include <sdf/Surface.hh>
#include <sdf/World.hh>

#include "gz/sim/EntityComponentManager.hh"
#include "gz/sim/Model.hh"
#include "gz/sim/Util.hh"

// Components
#include "gz/sim/components/Actor.hh"
#include "gz/sim/components/AngularAcceleration.hh"
#include "gz/sim/components/AngularVelocity.hh"
#include "gz/sim/components/AngularVelocityCmd.hh"
#include "gz/sim/components/AxisAlignedBox.hh"
#include "gz/sim/components/BatterySoC.hh"
#include "gz/sim/components/CanonicalLink.hh"
#include "gz/sim/components/ChildLinkName.hh"
#include "gz/sim/components/Collision.hh"
#include "gz/sim/components/ContactSensorData.hh"
#include "gz/sim/components/Geometry.hh"
#include "gz/sim/components/Gravity.hh"
#include "gz/sim/components/Inertial.hh"
#include "gz/sim/components/DetachableJoint.hh"
#include "gz/sim/components/Joint.hh"
#include "gz/sim/components/JointAxis.hh"
#include "gz/sim/components/JointEffortLimitsCmd.hh"
#include "gz/sim/components/JointPosition.hh"
#include "gz/sim/components/JointPositionLimitsCmd.hh"
#include "gz/sim/components/JointPositionReset.hh"
#include "gz/sim/components/JointType.hh"
#include "gz/sim/components/JointVelocity.hh"
#include "gz/sim/components/JointVelocityCmd.hh"
#include "gz/sim/components/JointVelocityLimitsCmd.hh"
#include "gz/sim/components/JointVelocityReset.hh"
#include "gz/sim/components/LinearAcceleration.hh"
#include "gz/sim/components/LinearVelocity.hh"
#include "gz/sim/components/LinearVelocityCmd.hh"
#include "gz/sim/components/Link.hh"
#include "gz/sim/components/Model.hh"
#include "gz/sim/components/Name.hh"
#include "gz/sim/components/ParentEntity.hh"
#include "gz/sim/components/ParentLinkName.hh"
#include "gz/sim/components/ExternalWorldWrenchCmd.hh"
#include "gz/sim/components/JointTransmittedWrench.hh"
#include "gz/sim/components/JointForceCmd.hh"
#include "gz/sim/components/Physics.hh"
#include "gz/sim/components/PhysicsEnginePlugin.hh"
#include "gz/sim/components/Pose.hh"
#include "gz/sim/components/PoseCmd.hh"
#include "gz/sim/components/Recreate.hh"
#include "gz/sim/components/SelfCollide.hh"
#include "gz/sim/components/SlipComplianceCmd.hh"
#include "gz/sim/components/SphericalCoordinates.hh"
#include "gz/sim/components/Static.hh"
#include "gz/sim/components/ThreadPitch.hh"
#include "gz/sim/components/World.hh"
#include "gz/sim/components/HaltMotion.hh"

#include "CanonicalLinkModelTracker.hh"
// Events
#include "gz/sim/physics/Events.hh"

#include "EntityFeatureMap.hh"

using namespace gz;
using namespace gz::sim;
using namespace gz::sim::systems;
using namespace gz::sim::systems::physics_system;
namespace components = gz::sim::components;


// Private data class.
class gz::sim::systems::PhysicsPrivate
{
  /// \brief This is the minimum set of features that any physics engine must
  /// implement to be supported by this system.
  /// New features can't be added to this list in minor / patch releases, in
  /// order to maintain backwards compatibility with downstream physics plugins.
  public: struct MinimumFeatureList : physics::FeatureList<
          physics::FindFreeGroupFeature,
          physics::SetFreeGroupWorldPose,
          physics::FreeGroupFrameSemantics,
          physics::LinkFrameSemantics,
          physics::ForwardStep,
          physics::RemoveModelFromWorld,
          physics::sdf::ConstructSdfModel,
          physics::sdf::ConstructSdfWorld,
          physics::GetLinkFromModel,
          physics::GetShapeFromLink
          >{};

  /// \brief Engine type with just the minimum features.
  public: using EnginePtrType = physics::EnginePtr<
            physics::FeaturePolicy3d, MinimumFeatureList>;

  /// \brief World type with just the minimum features.
  public: using WorldPtrType = physics::WorldPtr<
            physics::FeaturePolicy3d, MinimumFeatureList>;

  /// \brief Model type with just the minimum features.
  public: using ModelPtrType = physics::ModelPtr<
            physics::FeaturePolicy3d, MinimumFeatureList>;

  /// \brief Link type with just the minimum features.
  public: using LinkPtrType = physics::LinkPtr<
            physics::FeaturePolicy3d, MinimumFeatureList>;

  /// \brief Free group type with just the minimum features.
  public: using FreeGroupPtrType = physics::FreeGroupPtr<
            physics::FeaturePolicy3d, MinimumFeatureList>;

  /// \brief Create physics entities
  /// \param[in] _ecm Constant reference to ECM.
  /// \param[in] _warnIfEntityExists True to emit warnings if the same entity
  /// already exists in the physics system
  public: void CreatePhysicsEntities(const EntityComponentManager &_ecm,
                                     bool _warnIfEntityExists = true);

  /// \brief Create world entities
  /// \param[in] _ecm Constant reference to ECM.
  /// \param[in] _warnIfEntityExists True to emit warnings if the same entity
  /// already exists in the physics system
  public: void CreateWorldEntities(const EntityComponentManager &_ecm,
                                   bool _warnIfEntityExists = true);
  /// \brief Create model entities
  /// \param[in] _ecm Constant reference to ECM.
  /// \param[in] _warnIfEntityExists True to emit warnings if the same entity
  /// already exists in the physics system
  public: void CreateModelEntities(const EntityComponentManager &_ecm,
                                   bool _warnIfEntityExists = true);

  /// \brief Create link entities
  /// \param[in] _ecm Constant reference to ECM.
  /// \param[in] _warnIfEntityExists True to emit warnings if the same entity
  /// already exists in the physics system
  public: void CreateLinkEntities(const EntityComponentManager &_ecm,
                                  bool _warnIfEntityExists = true);

  /// \brief Create collision entities
  /// \param[in] _ecm Constant reference to ECM.
  /// \param[in] _warnIfEntityExists True to emit warnings if the same entity
  /// already exists in the physics system
  public: void CreateCollisionEntities(const EntityComponentManager &_ecm,
                                       bool _warnIfEntityExists = true);

  /// \brief Create joint entities
  /// \param[in] _ecm Constant reference to ECM.
  /// \param[in] _warnIfEntityExists True to emit warnings if the same entity
  /// already exists in the physics system
  public: void CreateJointEntities(const EntityComponentManager &_ecm,
                                   bool _warnIfEntityExists = true);

  /// \brief Create Battery entities
  /// \param[in] _ecm Constant reference to ECM.
  public: void CreateBatteryEntities(const EntityComponentManager &_ecm);

  /// \brief Remove physics entities if they are removed from the ECM
  /// \param[in] _ecm Constant reference to ECM.
  public: void RemovePhysicsEntities(const EntityComponentManager &_ecm);

  /// \brief Update physics from components
  /// \param[in] _ecm Mutable reference to ECM.
  public: void UpdatePhysics(EntityComponentManager &_ecm);

  /// \brief Reset physics from components
  /// \param[in] _ecm Constant reference to ECM.
  public: void ResetPhysics(EntityComponentManager &_ecm);

  /// \brief Step the simulation for each world
  /// \param[in] _dt Duration
  /// \returns Output data from the physics engine (this currently contains
  /// data for links that experienced a pose change in the physics step)
  public: gz::physics::ForwardStep::Output Step(
              const std::chrono::steady_clock::duration &_dt);

  /// \brief Get data of links that were updated in the latest physics step.
  /// \param[in] _ecm Mutable reference to ECM.
  /// \param[in] _updatedLinks Updated link poses from the latest physics step
  /// that were written to by the physics engine (some physics engines may
  /// not write this data to ForwardStep::Output. If not, _ecm is used to get
  /// this updated link pose data).
  /// \return A map of gazebo link entities to their updated pose data.
  /// std::map is used because canonical links must be in topological order
  /// to ensure that nested models with multiple canonical links are updated
  /// properly (models must be updated in topological order).
  public: std::map<Entity, physics::FrameData3d> ChangedLinks(
              EntityComponentManager &_ecm,
              const gz::physics::ForwardStep::Output &_updatedLinks);

  /// \brief Helper function to update the pose of a model.
  /// \param[in] _model The model to update.
  /// \param[in] _canonicalLink The canonical link of _model.
  /// \param[in] _ecm The entity component manager.
  /// \param[in, out] _linkFrameData Links that experienced a pose change in the
  /// most recent physics step. The key is the entity of the link, and the
  /// value is the updated frame data corresponding to that entity. The
  /// canonical links of _model's nested models are added to _linkFrameData to
  /// ensure that all of _model's nested models are marked as models to be
  /// updated (if a parent model's pose changes, all nested model poses must be
  /// updated since nested model poses are saved w.r.t. the parent model).
  public: void UpdateModelPose(const Entity _model,
              const Entity _canonicalLink, EntityComponentManager &_ecm,
              std::map<Entity, physics::FrameData3d> &_linkFrameData);

  /// \brief Get an entity's frame data relative to world from physics.
  /// \param[in] _entity The entity.
  /// \param[in, out] _data The frame data to populate.
  /// \return True if _data was populated with frame data for _entity, false
  /// otherwise.
  public: bool GetFrameDataRelativeToWorld(const Entity _entity,
              physics::FrameData3d &_data);

  /// \brief Update components from physics simulation
  /// \param[in] _ecm Mutable reference to ECM.
  /// \param[in, out] _linkFrameData Links that experienced a pose change in the
  /// most recent physics step. The key is the entity of the link, and the
  /// value is the updated frame data corresponding to that entity.
  public: void UpdateSim(EntityComponentManager &_ecm,
              std::map<Entity, physics::FrameData3d> &_linkFrameData);

  /// \brief Update collision components from physics simulation
  /// \param[in] _ecm Mutable reference to ECM.
  public: void UpdateCollisions(EntityComponentManager &_ecm);

  /// \brief FrameData relative to world at a given offset pose
  /// \param[in] _link gz-physics link
  /// \param[in] _pose Offset pose in which to compute the frame data
  /// \returns FrameData at the given offset pose
  public: physics::FrameData3d LinkFrameDataAtOffset(
      const LinkPtrType &_link, const math::Pose3d &_pose) const;

  /// \brief Get transform from one ancestor entity to a descendant entity
  /// that are in the same model.
  /// \param[in] _from An ancestor of the _to entity.
  /// \param[in] _to A descendant of the _from entity.
  /// \return Pose transform between the two entities
  public: math::Pose3d RelativePose(const Entity &_from,
      const Entity &_to, const EntityComponentManager &_ecm) const;

  /// \brief Enable contact surface customization for the given world.
  /// \param[in] _world The world to enable it for.
  public: void EnableContactSurfaceCustomization(const Entity &_world);

  /// \brief Disable contact surface customization for the given world.
  /// \param[in] _world The world to disable it for.
  public: void DisableContactSurfaceCustomization(const Entity &_world);

  /// \brief Cache the top-level model for each entity.
  /// The key is an entity and the value is its top level model.
  public: std::unordered_map<Entity, Entity> topLevelModelMap;

  /// \brief Keep track of what entities are static (models and links).
  public: std::unordered_set<Entity> staticEntities;

  /// \brief Keep track of poses for links attached to non-static models.
  /// This allows for skipping pose updates if a link's pose didn't change
  /// after a physics step.
  public: std::unordered_map<Entity, gz::math::Pose3d> linkWorldPoses;

  /// \brief Keep a mapping of canonical links to models that have this
  /// canonical link. Useful for updating model poses efficiently after a
  /// physics step
  public: CanonicalLinkModelTracker canonicalLinkModelTracker;

  /// \brief Keep track of non-static model world poses. Since non-static
  /// models may not move on a given iteration, we want to keep track of the
  /// most recent model world pose change that took place.
  public: std::unordered_map<Entity, math::Pose3d> modelWorldPoses;

  /// \brief A map between model entity ids in the ECM to whether its battery
  /// has drained.
  public: std::unordered_map<Entity, bool> entityOffMap;

  /// \brief Entities whose pose commands have been processed and should be
  /// deleted the following iteration.
  public: std::unordered_set<Entity> worldPoseCmdsToRemove;

  /// \brief IDs of the ContactSurfaceHandler callbacks registered for worlds
  public: std::unordered_map<Entity, std::string> worldContactCallbackIDs;

  /// \brief used to store whether physics objects have been created.
  public: bool initialized = false;

  /// \brief Pointer to the underlying gz-physics Engine entity.
  public: EnginePtrType engine = nullptr;

  /// \brief Vector3d equality comparison function.
  public: std::function<bool(const math::Vector3d &, const math::Vector3d &)>
          vec3Eql { [](const math::Vector3d &_a, const math::Vector3d &_b)
                    {
                      return _a.Equal(_b, 1e-6);
                    }};

  /// \brief Pose3d equality comparison function.
  public: std::function<bool(const math::Pose3d &, const math::Pose3d &)>
          pose3Eql { [](const math::Pose3d &_a, const math::Pose3d &_b)
                     {
                       return _a.Pos().Equal(_b.Pos(), 1e-6) &&
                         _a.Rot().Equal(_b.Rot(), 1e-6);
                     }};

  /// \brief AxisAlignedBox equality comparison function.
  public: std::function<bool(const math::AxisAlignedBox &,
          const math::AxisAlignedBox&)>
          axisAlignedBoxEql { [](const math::AxisAlignedBox &_a,
                                 const math::AxisAlignedBox &_b)
                     {
                       return _a == _b;
                     }};

  /// \brief msgs::Contacts equality comparison function.
  public: std::function<bool(const msgs::Contacts &,
          const msgs::Contacts &)>
          contactsEql { [](const msgs::Contacts &_a,
                          const msgs::Contacts &_b)
                    {
                      if (_a.contact_size() != _b.contact_size())
                      {
                        return false;
                      }

                      for (int i = 0; i < _a.contact_size(); ++i)
                      {
                        if (_a.contact(i).position_size() !=
                            _b.contact(i).position_size())
                        {
                          return false;
                        }

                        for (int j = 0; j < _a.contact(i).position_size();
                          ++j)
                        {
                          auto pos1 = _a.contact(i).position(j);
                          auto pos2 = _b.contact(i).position(j);

                          if (!math::equal(pos1.x(), pos2.x(), 1e-6) ||
                              !math::equal(pos1.y(), pos2.y(), 1e-6) ||
                              !math::equal(pos1.z(), pos2.z(), 1e-6))
                          {
                            return false;
                          }
                        }
                      }
                      return true;
                    }};
  /// \brief msgs::Contacts equality comparison function.
  public: std::function<bool(const msgs::Wrench &, const msgs::Wrench &)>
          wrenchEql{
          [](const msgs::Wrench &_a, const msgs::Wrench &_b)
          {
            return math::equal(_a.torque().x(), _b.torque().x(), 1e-6) &&
                   math::equal(_a.torque().y(), _b.torque().y(), 1e-6) &&
                   math::equal(_a.torque().z(), _b.torque().z(), 1e-6) &&

                   math::equal(_a.force().x(), _b.force().x(), 1e-6) &&
                   math::equal(_a.force().y(), _b.force().y(), 1e-6) &&
                   math::equal(_a.force().z(), _b.force().z(), 1e-6);
          }};

  /// \brief Environment variable which holds paths to look for engine plugins
  public: std::string pluginPathEnv = "GZ_SIM_PHYSICS_ENGINE_PATH";
  public: std::string pluginPathEnvDeprecated = \
    "IGN_GAZEBO_PHYSICS_ENGINE_PATH";

  //////////////////////////////////////////////////
  ////////////// Optional Features /////////////////
  //////////////////////////////////////////////////

  //////////////////////////////////////////////////
  // Slip Compliance

  /// \brief Feature list to process `FrictionPyramidSlipCompliance` components.
  public: struct FrictionPyramidSlipComplianceFeatureList
      : physics::FeatureList<
            MinimumFeatureList,
            physics::GetShapeFrictionPyramidSlipCompliance,
            physics::SetShapeFrictionPyramidSlipCompliance>{};
  //////////////////////////////////////////////////
  // Joints

  /// \brief Feature list to handle joints.
  public: struct JointFeatureList : physics::FeatureList<
            MinimumFeatureList,
            physics::GetJointFromModel,
            physics::GetBasicJointProperties,
            physics::GetBasicJointState,
            physics::SetBasicJointState>{};

  /// \brief Feature list to construct joints
  public: struct ConstructSdfJointFeatureList : gz::physics::FeatureList<
            JointFeatureList,
            gz::physics::sdf::ConstructSdfJoint>{};

  //////////////////////////////////////////////////
  // Detachable joints

  /// \brief Feature list to process `DetachableJoint` components.
  public: struct DetachableJointFeatureList : physics::FeatureList<
            JointFeatureList,
            physics::AttachFixedJointFeature,
            physics::DetachJointFeature,
            physics::SetJointTransformFromParentFeature>{};

  //////////////////////////////////////////////////
  // Joint transmitted wrench
  /// \brief Feature list for getting joint transmitted wrenches.
  public: struct JointGetTransmittedWrenchFeatureList : physics::FeatureList<
            physics::GetJointTransmittedWrench>{};

  //////////////////////////////////////////////////
  // Collisions

  /// \brief Feature list to handle collisions.
  public: struct CollisionFeatureList : physics::FeatureList<
            MinimumFeatureList,
            physics::sdf::ConstructSdfCollision>{};

  /// \brief Feature list to handle contacts information.
  public: struct ContactFeatureList : physics::FeatureList<
            CollisionFeatureList,
            physics::GetContactsFromLastStepFeature>{};

  /// \brief Feature list to change contacts before they are applied to physics.
  public: struct SetContactPropertiesCallbackFeatureList :
            physics::FeatureList<
              ContactFeatureList,
              physics::SetContactPropertiesCallbackFeature>{};

  /// \brief Collision type with collision features.
  public: using ShapePtrType = physics::ShapePtr<
            physics::FeaturePolicy3d, CollisionFeatureList>;

  /// \brief World type with just the minimum features. Non-pointer.
  public: using WorldShapeType = physics::World<
            physics::FeaturePolicy3d, ContactFeatureList>;

  //////////////////////////////////////////////////
  // Collision filtering with bitmasks

  /// \brief Feature list to filter collisions with bitmasks.
  public: struct CollisionMaskFeatureList : physics::FeatureList<
          CollisionFeatureList,
          physics::CollisionFilterMaskFeature>{};

  //////////////////////////////////////////////////
  // Link force
  /// \brief Feature list for applying forces to links.
  public: struct LinkForceFeatureList : physics::FeatureList<
            physics::AddLinkExternalForceTorque>{};


  //////////////////////////////////////////////////
  // Bounding box
  /// \brief Feature list for model bounding box.
  public: struct BoundingBoxFeatureList : physics::FeatureList<
            MinimumFeatureList,
            physics::GetModelBoundingBox>{};


  //////////////////////////////////////////////////
  // Joint velocity command
  /// \brief Feature list for set joint velocity command.
  public: struct JointVelocityCommandFeatureList : physics::FeatureList<
            physics::SetJointVelocityCommandFeature>{};


  //////////////////////////////////////////////////
  // Joint position limits command
  /// \brief Feature list for setting joint position limits.
  public: struct JointPositionLimitsCommandFeatureList : physics::FeatureList<
            physics::SetJointPositionLimitsFeature>{};


  //////////////////////////////////////////////////
  // Joint velocity limits command
  /// \brief Feature list for setting joint velocity limits.
  public: struct JointVelocityLimitsCommandFeatureList : physics::FeatureList<
            physics::SetJointVelocityLimitsFeature>{};


  //////////////////////////////////////////////////
  // Joint effort limits command
  /// \brief Feature list for setting joint effort limits.
  public: struct JointEffortLimitsCommandFeatureList : physics::FeatureList<
            physics::SetJointEffortLimitsFeature>{};


  //////////////////////////////////////////////////
  // World velocity command
  public: struct WorldVelocityCommandFeatureList :
            physics::FeatureList<
              physics::SetFreeGroupWorldVelocity>{};


  //////////////////////////////////////////////////
  // Meshes
  /// \brief Feature list for meshes.
  /// Include MinimumFeatureList so created collision can be automatically
  /// up-cast.
  public: struct MeshFeatureList : physics::FeatureList<
            CollisionFeatureList,
            physics::mesh::AttachMeshShapeFeature>{};

  //////////////////////////////////////////////////
  // Construct Links
  /// \brief Feature list for constructing links
  public: struct ConstructSdfLinkFeatureList : gz::physics::FeatureList<
            MinimumFeatureList,
            gz::physics::sdf::ConstructSdfLink>{};

  //////////////////////////////////////////////////
  // Heightmap
  /// \brief Feature list for heightmaps.
  /// Include MinimumFeatureList so created collision can be automatically
  /// up-cast.
  public: struct HeightmapFeatureList : gz::physics::FeatureList<
            CollisionFeatureList,
            physics::heightmap::AttachHeightmapShapeFeature>{};

  //////////////////////////////////////////////////
  // Collision detector
  /// \brief Feature list for setting and getting the collision detector
  public: struct CollisionDetectorFeatureList : gz::physics::FeatureList<
            gz::physics::CollisionDetector>{};

  //////////////////////////////////////////////////
  // Solver
  /// \brief Feature list for setting and getting the solver
  public: struct SolverFeatureList : gz::physics::FeatureList<
            gz::physics::Solver>{};

  //////////////////////////////////////////////////
  // Nested Models

  /// \brief Feature list to construct nested models
  public: struct NestedModelFeatureList : physics::FeatureList<
            MinimumFeatureList,
            physics::sdf::ConstructSdfNestedModel>{};

  //////////////////////////////////////////////////
  // World models (used for world joints)
  public: struct WorldModelFeatureList : physics::FeatureList<
            MinimumFeatureList,
            physics::WorldModelFeature>{};

  //////////////////////////////////////////////////
  /// \brief World EntityFeatureMap
  public: using WorldEntityMap = EntityFeatureMap3d<
          physics::World,
          MinimumFeatureList,
          CollisionFeatureList,
          ContactFeatureList,
          SetContactPropertiesCallbackFeatureList,
          NestedModelFeatureList,
          CollisionDetectorFeatureList,
          SolverFeatureList,
          WorldModelFeatureList
          >;

  /// \brief A map between world entity ids in the ECM to World Entities in
  /// gz-physics.
  public: WorldEntityMap entityWorldMap;

  /// \brief Model EntityFeatureMap
  public: using ModelEntityMap = EntityFeatureMap3d<
            physics::Model,
            MinimumFeatureList,
            JointFeatureList,
            BoundingBoxFeatureList,
            NestedModelFeatureList,
            ConstructSdfLinkFeatureList,
            ConstructSdfJointFeatureList>;

  /// \brief A map between model entity ids in the ECM to Model Entities in
  /// gz-physics.
  public: ModelEntityMap entityModelMap;

  /// \brief Link EntityFeatureMap
  public: using EntityLinkMap = EntityFeatureMap3d<
            physics::Link,
            MinimumFeatureList,
            DetachableJointFeatureList,
            CollisionFeatureList,
            HeightmapFeatureList,
            LinkForceFeatureList,
            MeshFeatureList>;

  /// \brief A map between link entity ids in the ECM to Link Entities in
  /// gz-physics.
  public: EntityLinkMap entityLinkMap;

  /// \brief Joint EntityFeatureMap
  public: using EntityJointMap = EntityFeatureMap3d<
            physics::Joint,
            JointFeatureList,
            DetachableJointFeatureList,
            JointVelocityCommandFeatureList,
            JointGetTransmittedWrenchFeatureList,
            JointPositionLimitsCommandFeatureList,
            JointVelocityLimitsCommandFeatureList,
            JointEffortLimitsCommandFeatureList
            >;

  /// \brief A map between joint entity ids in the ECM to Joint Entities in
  /// gz-physics
  public: EntityJointMap entityJointMap;

  /// \brief Collision EntityFeatureMap
  public: using EntityCollisionMap = EntityFeatureMap3d<
            physics::Shape,
            CollisionFeatureList,
            ContactFeatureList,
            CollisionMaskFeatureList,
            FrictionPyramidSlipComplianceFeatureList
            >;

  /// \brief A map between collision entity ids in the ECM to Shape Entities in
  /// gz-physics.
  public: EntityCollisionMap entityCollisionMap;

  /// \brief FreeGroup EntityFeatureMap
  public: using EntityFreeGroupMap = EntityFeatureMap3d<
            physics::FreeGroup,
            MinimumFeatureList,
            WorldVelocityCommandFeatureList
            >;

  /// \brief A map between collision entity ids in the ECM to FreeGroup Entities
  /// in gz-physics.
  public: EntityFreeGroupMap entityFreeGroupMap;

  /// \brief Event manager from simulation runner.
  public: EventManager *eventManager = nullptr;

  /// \brief Keep track of what entities use customized contact surfaces.
  /// Map keys are expected to be world entities so that we keep a set of
  /// entities with customizations per world.
  public: std::unordered_map<Entity, std::unordered_set<Entity>>
    customContactSurfaceEntities;

  /// \brief Set of links that were added to an existing model. This set
  /// is used to track links that were added to an existing model, such as
  /// through the GUI model editor, so that we can avoid premature creation
  /// of links and collision elements. This also lets us suppress some
  /// invalid error messages.
  public: std::set<Entity> linkAddedToModel;

  /// \brief Set of joints that were added to an existing model. This set
  /// is used to track joints that were added to an existing model, such as
  /// through the GUI model editor, so that we can avoid premature creation
  /// of joints. This also lets us suppress some invalid error messages.
  public: std::set<Entity> jointAddedToModel;

  /// \brief Flag to store whether the names of colliding entities should
  /// be populated in the contact points.
  public: bool contactsEntityNames = true;
};

//////////////////////////////////////////////////
Physics::Physics() : System(), dataPtr(std::make_unique<PhysicsPrivate>())
{
}

//////////////////////////////////////////////////
void Physics::Configure(const Entity &_entity,
    const std::shared_ptr<const sdf::Element> &_sdf,
    EntityComponentManager &_ecm,
    EventManager &_eventMgr)
{
  std::string pluginLib;

  // 1. Engine from component (from command line / ServerConfig)
  auto engineComp = _ecm.Component<components::PhysicsEnginePlugin>(_entity);
  if (engineComp && !engineComp->Data().empty())
  {
    pluginLib = engineComp->Data();
  }
  // 2. Engine from SDF
  else if (_sdf->HasElement("engine"))
  {
    auto sdfClone = _sdf->Clone();
    auto engineElem = sdfClone->GetElement("engine");
    pluginLib = engineElem->Get<std::string>("filename", pluginLib).first;
  }

  // 3. Use DART by default
  if (pluginLib.empty())
  {
    pluginLib = "gz-physics-dartsim-plugin";
  }

  // Deprecated: accept ignition-prefixed engines
  std::string deprecatedPrefix{"ignition"};
  auto pos = pluginLib.find(deprecatedPrefix);
  if (pos != std::string::npos)
  {
    auto msg = "Trying to load deprecated plugin [" + pluginLib + "]. Use [";
    pluginLib.replace(pos, deprecatedPrefix.size(), "gz");
    gzwarn << msg << pluginLib << "] instead." << std::endl;
  }

  // Update component
  if (!engineComp)
  {
    _ecm.CreateComponent(_entity, components::PhysicsEnginePlugin(pluginLib));
  }
  else
  {
    engineComp->SetData(pluginLib,
        [](const std::string &_a, const std::string &_b){return _a == _b;});
  }

  // Check if entity names should be populated in contact points.
  auto contactsElement = _sdf->FindElement("contacts");
  if (contactsElement)
  {
    this->dataPtr->contactsEntityNames = contactsElement->Get<bool>(
      "include_entity_names", true).first;
  }

  // Find engine shared library
  // Look in:
  // * Paths from environment variable
  // * Engines installed with gz-physics
  common::SystemPaths systemPaths;
  systemPaths.SetPluginPathEnv(this->dataPtr->pluginPathEnv);
  systemPaths.AddPluginPaths(gz::physics::getEngineInstallDir());

  auto pathToLib = systemPaths.FindSharedLibrary(pluginLib);
  if (pathToLib.empty())
  {
    // Try deprecated environment variable
    // TODO(CH3): Deprecated. Remove on tock.
    common::SystemPaths systemPathsDep;
    systemPathsDep.SetPluginPathEnv(this->dataPtr->pluginPathEnvDeprecated);
    pathToLib = systemPathsDep.FindSharedLibrary(pluginLib);

    if (pathToLib.empty())
    {
      gzerr << "Failed to find plugin [" << pluginLib
      << "]. Have you checked the " << this->dataPtr->pluginPathEnv
      << " environment variable?" << std::endl;

      return;
    }
    else
    {
      gzwarn << "Found plugin [" << pluginLib
             << "] using deprecated environment variable ["
             << this->dataPtr->pluginPathEnvDeprecated << "]. Please use ["
             << this->dataPtr->pluginPathEnv << "] instead." << std::endl;
    }
  }

  // Load engine plugin
  plugin::Loader pluginLoader;
  auto plugins = pluginLoader.LoadLib(pathToLib);
  if (plugins.empty())
  {
    gzerr << "Unable to load the [" << pathToLib << "] library.\n";
    return;
  }

  auto classNames = pluginLoader.PluginsImplementing<
      physics::ForwardStep::Implementation<
      physics::FeaturePolicy3d>>();
  if (classNames.empty())
  {
    gzerr << "No physics plugins found in library [" << pathToLib << "]."
           << std::endl;
    return;
  }

  // Get the first plugin that works
  for (auto className : classNames)
  {
    auto plugin = pluginLoader.Instantiate(className);

    if (!plugin)
    {
      gzwarn << "Failed to instantiate [" << className << "] from ["
              << pathToLib << "]" << std::endl;
      continue;
    }

    this->dataPtr->engine = physics::RequestEngine<
      physics::FeaturePolicy3d,
      PhysicsPrivate::MinimumFeatureList>::From(plugin);

    if (nullptr != this->dataPtr->engine)
    {
      gzdbg << "Loaded [" << className << "] from library ["
             << pathToLib << "]" << std::endl;
      break;
    }

    auto missingFeatures = physics::RequestEngine<
        physics::FeaturePolicy3d,
        PhysicsPrivate::MinimumFeatureList>::MissingFeatureNames(plugin);

    std::stringstream msg;
    msg << "Plugin [" << className << "] misses required features:"
        << std::endl;
    for (auto feature : missingFeatures)
    {
      msg << "- " << feature << std::endl;
    }
    gzwarn << msg.str();
  }

  if (nullptr == this->dataPtr->engine)
  {
    gzerr << "Failed to load a valid physics engine from [" << pathToLib
           << "]."
           << std::endl;
    return;
  }

  this->dataPtr->eventManager = &_eventMgr;
}

//////////////////////////////////////////////////
Physics::~Physics() = default;

//////////////////////////////////////////////////
void Physics::Update(const UpdateInfo &_info, EntityComponentManager &_ecm)
{
  GZ_PROFILE("Physics::Update");

  if (this->dataPtr->engine)
  {
    this->dataPtr->CreatePhysicsEntities(_ecm);
    this->dataPtr->UpdatePhysics(_ecm);
    gz::physics::ForwardStep::Output stepOutput;
    // Only step if not paused.
    if (!_info.paused)
    {
      stepOutput = this->dataPtr->Step(_info.dt);
    }
    auto changedLinks = this->dataPtr->ChangedLinks(_ecm, stepOutput);
    this->dataPtr->UpdateSim(_ecm, changedLinks);

    // Entities scheduled to be removed should be removed from physics after the
    // simulation step. Otherwise, since the to-be-removed entity still shows up
    // in the ECM::Each the UpdatePhysics and UpdateSim calls will have an error
    this->dataPtr->RemovePhysicsEntities(_ecm);
  }
}

//////////////////////////////////////////////////
void Physics::Reset(const UpdateInfo &, EntityComponentManager &_ecm)
{
  GZ_PROFILE("Physics::Reset");

  if (this->dataPtr->engine)
  {
    gzdbg << "Resetting Physics\n";
    this->dataPtr->ResetPhysics(_ecm);
  }
}

//////////////////////////////////////////////////
void PhysicsPrivate::CreatePhysicsEntities(const EntityComponentManager &_ecm,
                                           bool _warnIfEntityExists)
{
  // Clear the set of links that were added to a model.
  this->linkAddedToModel.clear();
  this->jointAddedToModel.clear();

  this->CreateWorldEntities(_ecm, _warnIfEntityExists);
  this->CreateModelEntities(_ecm, _warnIfEntityExists);
  this->CreateLinkEntities(_ecm, _warnIfEntityExists);
  // We don't need to add visuals to the physics engine.
  this->CreateCollisionEntities(_ecm, _warnIfEntityExists);
  this->CreateJointEntities(_ecm, _warnIfEntityExists);
  this->CreateBatteryEntities(_ecm);
}

//////////////////////////////////////////////////
void PhysicsPrivate::CreateWorldEntities(const EntityComponentManager &_ecm,
                                         bool _warnIfEntityExists)
{
  // Get all the new worlds
  _ecm.EachNew<components::World, components::Name, components::Gravity>(
      [&](const Entity &_entity,
        const components::World * /* _world */,
        const components::Name *_name,
        const components::Gravity *_gravity)->bool
      {
        // Check if world already exists
        if (this->entityWorldMap.HasEntity(_entity))
        {
          if (_warnIfEntityExists)
          {
            gzwarn << "World entity [" << _entity
                    << "] marked as new, but it's already on the map."
                    << std::endl;
          }
          return true;
        }

        sdf::World world;
        world.SetName(_name->Data());
        world.SetGravity(_gravity->Data());
        auto worldPtrPhys = this->engine->ConstructWorld(world);
        this->entityWorldMap.AddEntity(_entity, worldPtrPhys);

        // Optional world features
        auto collisionDetectorComp =
            _ecm.Component<components::PhysicsCollisionDetector>(_entity);
        if (collisionDetectorComp)
        {
          auto collisionDetectorFeature =
              this->entityWorldMap.EntityCast<CollisionDetectorFeatureList>(
              _entity);
          if (!collisionDetectorFeature)
          {
            static bool informed{false};
            if (!informed)
            {
              gzdbg << "Attempting to set physics options, but the "
                     << "phyiscs engine doesn't support feature "
                     << "[CollisionDetectorFeature]. Options will be ignored."
                     << std::endl;
              informed = true;
            }
          }
          else
          {
            collisionDetectorFeature->SetCollisionDetector(
                collisionDetectorComp->Data());
          }
        }

        auto solverComp =
            _ecm.Component<components::PhysicsSolver>(_entity);
        if (solverComp)
        {
          auto solverFeature =
              this->entityWorldMap.EntityCast<SolverFeatureList>(
              _entity);
          if (!solverFeature)
          {
            static bool informed{false};
            if (!informed)
            {
              gzdbg << "Attempting to set physics options, but the "
                     << "phyiscs engine doesn't support feature "
                     << "[SolverFeature]. Options will be ignored."
                     << std::endl;
              informed = true;
            }
          }
          else
          {
            solverFeature->SetSolver(solverComp->Data());
          }
        }

        // World Model proxy (used for joints directly under <world> in SDF)
        auto worldModelFeature =
            this->entityWorldMap.EntityCast<WorldModelFeatureList>(_entity);
        if (worldModelFeature)
        {
          auto modelPtrPhys = worldModelFeature->GetWorldModel();
          this->entityModelMap.AddEntity(_entity, modelPtrPhys);
        }

        return true;
      });
}

//////////////////////////////////////////////////
void PhysicsPrivate::CreateModelEntities(const EntityComponentManager &_ecm,
                                         bool _warnIfEntityExists)
{
  _ecm.EachNew<components::Model, components::Name, components::Pose,
            components::ParentEntity>(
      [&](const Entity &_entity,
          const components::Model *,
          const components::Name *_name,
          const components::Pose *_pose,
          const components::ParentEntity *_parent)->bool
      {
        if (_ecm.EntityHasComponentType(_entity, components::Recreate::typeId))
          return true;

        // Check if model already exists
        if (this->entityModelMap.HasEntity(_entity))
        {
          if (_warnIfEntityExists)
          {
            gzwarn << "Model entity [" << _entity
                    << "] marked as new, but it's already on the map."
                    << std::endl;
          }
          return true;
        }
        // TODO(anyone) Don't load models unless they have collisions

        // Check if parent world / model exists
        sdf::Model model;
        if (const auto *modelSdfComp =
            _ecm.Component<components::ModelSdf>(_entity))
        {
          model = modelSdfComp->Data();
        }

        // Component values should override whatever values were put into the
        // ModelSdf component.
        model.SetName(_name->Data());
        model.SetRawPose(_pose->Data());
        model.SetPoseRelativeTo("");

        sdf::Root root;
        root.SetModel(model);
        root.UpdateGraphs();

        auto staticComp = _ecm.Component<components::Static>(_entity);
        if (staticComp && staticComp->Data())
        {
          model.SetStatic(staticComp->Data());
          this->staticEntities.insert(_entity);
        }
        auto selfCollideComp = _ecm.Component<components::SelfCollide>(_entity);
        if (selfCollideComp && selfCollideComp ->Data())
        {
          model.SetSelfCollide(selfCollideComp->Data());
        }

        // check if parent is a world
        if (auto worldPtrPhys =
                this->entityWorldMap.Get(_parent->Data()))
        {
          // Use the ConstructNestedModel feature for nested models
          if (model.ModelCount() > 0)
          {
            auto nestedModelFeature =
                this->entityWorldMap.EntityCast<NestedModelFeatureList>(
                    _parent->Data());
            if (!nestedModelFeature)
            {
              static bool informed{false};
              if (!informed)
              {
                gzdbg << "Attempting to construct nested models, but the "
                       << "phyiscs engine doesn't support feature "
                       << "[ConstructSdfNestedModelFeature]. "
                       << "Nested model will be ignored."
                       << std::endl;
                informed = true;
              }
              return true;
            }
            auto modelPtrPhys =
              nestedModelFeature->ConstructNestedModel(*root.Model());
            if (modelPtrPhys)
            {
              this->entityModelMap.AddEntity(_entity, modelPtrPhys);
              this->topLevelModelMap.insert(std::make_pair(_entity,
                  topLevelModel(_entity, _ecm)));
            }
          }
          else
          {
            auto modelPtrPhys = worldPtrPhys->ConstructModel(*root.Model());
            if (modelPtrPhys)
            {
              this->entityModelMap.AddEntity(_entity, modelPtrPhys);
              this->topLevelModelMap.insert(std::make_pair(_entity,
                  topLevelModel(_entity, _ecm)));
            }
          }
        }
        // check if parent is a model (nested model)
        else
        {
          if (auto parentPtrPhys = this->entityModelMap.Get(_parent->Data()))
          {
            auto nestedModelFeature =
                this->entityModelMap.EntityCast<NestedModelFeatureList>(
                    _parent->Data());
            if (!nestedModelFeature)
            {
              static bool informed{false};
              if (!informed)
              {
                gzdbg << "Attempting to construct nested models, but the "
                       << "physics engine doesn't support feature "
                       << "[ConstructSdfNestedModelFeature]. "
                       << "Nested model will be ignored."
                       << std::endl;
                informed = true;
              }
              return true;
            }

            // override static property only if parent is static.
            auto parentStaticComp =
              _ecm.Component<components::Static>(_parent->Data());
            if (parentStaticComp && parentStaticComp->Data())
            {
              model.SetStatic(true);
              this->staticEntities.insert(_entity);
            }

            auto modelPtrPhys = nestedModelFeature->ConstructNestedModel(model);
            if (modelPtrPhys)
            {
              this->entityModelMap.AddEntity(_entity, modelPtrPhys);
              this->topLevelModelMap.insert(std::make_pair(_entity,
                  topLevelModel(_entity, _ecm)));
            }
            else
            {
              gzerr << "Model: '" << _name->Data() << "' not loaded. "
                     << "Failed to create nested model."
                     << std::endl;
            }
          }
          else
          {
            gzwarn << "Model's parent entity [" << _parent->Data()
                    << "] not found on world / model map." << std::endl;
            return true;
          }
        }

        return true;
      });
}

//////////////////////////////////////////////////
void PhysicsPrivate::CreateLinkEntities(const EntityComponentManager &_ecm,
                                        bool _warnIfEntityExists)
{
  _ecm.EachNew<components::Link, components::Name, components::Pose,
            components::ParentEntity>(
      [&](const Entity &_entity,
        const components::Link * /* _link */,
        const components::Name *_name,
        const components::Pose *_pose,
        const components::ParentEntity *_parent)->bool
      {
        // If the parent model is scheduled for recreation, then do not
        // try to create a new link. This situation can occur when a link
        // is added to a model from the GUI model editor.
        if (_ecm.EntityHasComponentType(_parent->Data(),
              components::Recreate::typeId))
        {
          // Add this entity to the set of newly added links to existing
          // models.
          this->linkAddedToModel.insert(_entity);
          return true;
        }

        // Check if link already exists
        if (this->entityLinkMap.HasEntity(_entity))
        {
          if (_warnIfEntityExists)
          {
            gzwarn << "Link entity [" << _entity
                    << "] marked as new, but it's already on the map."
                    << std::endl;
          }
          return true;
        }

        // TODO(anyone) Don't load links unless they have collisions

        // Check if parent model exists
        if (!this->entityModelMap.HasEntity(_parent->Data()))
        {
          gzwarn << "Link's parent entity [" << _parent->Data()
                  << "] not found on model map." << std::endl;
          return true;
        }
        auto basicModelPtrPhys = this->entityModelMap.Get(_parent->Data());

        if (const auto existingLink = basicModelPtrPhys->GetLink(_name->Data()))
        {
          // No need to create this link because it was already created when
          // parsing the model (links in models are required to have unique
          // names). Instead we will register its existence and move along.
          this->entityLinkMap.AddEntity(_entity, existingLink);
          this->topLevelModelMap.insert(
            std::make_pair(_entity, topLevelModel(_entity, _ecm)));
          return true;
        }

        auto modelPtrPhys =
            this->entityModelMap
              .EntityCast<ConstructSdfLinkFeatureList>(_parent->Data());

        if (!modelPtrPhys)
        {
          gzwarn << "Cannot create a new link [" << _name->Data() << "] "
                 << "because the physics engine plugin does not support "
                 << "link construction during runtime" << std::endl;
          return true;
        }

        sdf::Link link;
        link.SetName(_name->Data());
        link.SetRawPose(_pose->Data());
        link.SetPoseRelativeTo("");

        if (this->staticEntities.find(_parent->Data()) !=
            this->staticEntities.end())
        {
          this->staticEntities.insert(_entity);
        }

        // get link inertial
        auto inertial = _ecm.Component<components::Inertial>(_entity);
        if (inertial)
        {
          link.SetInertial(inertial->Data());
        }

<<<<<<< HEAD
        auto constructLinkFeature =
          this->entityModelMap.EntityCast<ConstructSdfLinkFeatureList>(
            _parent->Data());

        if (!constructLinkFeature)
        {
            static bool informed{false};
            if (!informed)
            {
              gzdbg << "Attempting to construct sdf link, but the "
                     << "physics engine doesn't support feature "
                     << "[ConstructSdfLinkFeature]." << std::endl;
              informed = true;
            }
            return true;
        }

        auto linkPtrPhys = constructLinkFeature->ConstructLink(link);
=======
        // get link gravity
        const components::Gravity *gravity =
            _ecm.Component<components::Gravity>(_entity);
        if (nullptr != gravity)
        {
          // Entity has a gravity component that is all zeros when
          // <gravity> is set to false
          // See SdfEntityCreator::CreateEntities()
          if (gravity->Data() == math::Vector3d::Zero)
          {
            link.SetEnableGravity(false);
          }
          else
          {
            link.SetEnableGravity(true);
          }
        }

        auto linkPtrPhys = modelPtrPhys->ConstructLink(link);
>>>>>>> 45239e9e
        this->entityLinkMap.AddEntity(_entity, linkPtrPhys);
        this->topLevelModelMap.insert(std::make_pair(_entity,
            topLevelModel(_entity, _ecm)));

        return true;
      });
}

//////////////////////////////////////////////////
void PhysicsPrivate::CreateCollisionEntities(const EntityComponentManager &_ecm,
                                             bool _warnIfEntityExists)
{
  _ecm.EachNew<components::Collision, components::Name, components::Pose,
            components::Geometry, components::CollisionElement,
            components::ParentEntity>(
      [&](const Entity &_entity,
          const components::Collision *,
          const components::Name *_name,
          const components::Pose *_pose,
          const components::Geometry *_geom,
          const components::CollisionElement *_collElement,
          const components::ParentEntity *_parent) -> bool
      {
        // Check to see if this collision's parent is a link that was
        // not created because the parent model is marked for recreation.
        if (this->linkAddedToModel.find(_parent->Data()) !=
            this->linkAddedToModel.end())
        {
          return true;
        }

        if (this->entityCollisionMap.HasEntity(_entity))
        {
          if (_warnIfEntityExists)
          {
            gzwarn << "Collision entity [" << _entity
                    << "] marked as new, but it's already on the map."
                    << std::endl;
          }
          return true;
        }

        // Check if parent link exists
        if (!this->entityLinkMap.HasEntity(_parent->Data()))
        {
          gzwarn << "Collision's parent entity [" << _parent->Data()
                  << "] not found on link map." << std::endl;
          return true;
        }
        auto linkPtrPhys = this->entityLinkMap.Get(_parent->Data());

        if (const auto existingShape = linkPtrPhys->GetShape(_name->Data()))
        {
          // No need to create this collision shape because it was already
          // created when parsing the model.
          auto linkCollisionFeature =
              this->entityLinkMap.EntityCast<CollisionFeatureList>(
                  _parent->Data());
          this->entityCollisionMap.AddEntity(
            _entity, linkCollisionFeature->GetShape(_name->Data()));
          this->topLevelModelMap.insert(
            std::make_pair(_entity, topLevelModel(_entity, _ecm)));
          return true;
        }

        // Make a copy of the collision DOM so we can set its pose which has
        // been resolved and is now expressed w.r.t the parent link of the
        // collision.
        sdf::Collision collision = _collElement->Data();
        collision.SetRawPose(_pose->Data());
        collision.SetPoseRelativeTo("");
        auto collideBitmask = collision.Surface()->Contact()->CollideBitmask();

        ShapePtrType collisionPtrPhys;
        if (_geom->Data().Type() == sdf::GeometryType::MESH)
        {
          const sdf::Mesh *meshSdf = _geom->Data().MeshShape();
          if (nullptr == meshSdf)
          {
            gzwarn << "Mesh geometry for collision [" << _name->Data()
                    << "] missing mesh shape." << std::endl;
            return true;
          }

          const common::Mesh *mesh = loadMesh(*meshSdf);
          if (!mesh)
            return true;

          auto linkMeshFeature =
              this->entityLinkMap.EntityCast<MeshFeatureList>(_parent->Data());
          if (!linkMeshFeature)
          {
            static bool informed{false};
            if (!informed)
            {
              gzdbg << "Attempting to process mesh geometries, but the physics"
                     << " engine doesn't support feature "
                     << "[AttachMeshShapeFeature]. Meshes will be ignored."
                     << std::endl;
              informed = true;
            }
            return true;
          }

          collisionPtrPhys = linkMeshFeature->AttachMeshShape(_name->Data(),
              *mesh,
              math::eigen3::convert(_pose->Data()),
              math::eigen3::convert(meshSdf->Scale()));
        }
        else if (_geom->Data().Type() == sdf::GeometryType::HEIGHTMAP)
        {
          auto linkHeightmapFeature =
              this->entityLinkMap.EntityCast<HeightmapFeatureList>(
                  _parent->Data());
          if (!linkHeightmapFeature)
          {
            static bool informed{false};
            if (!informed)
            {
              gzdbg << "Attempting to process heightmap geometries, but the "
                     << "physics engine doesn't support feature "
                     << "[AttachHeightmapShapeFeature]. Heightmaps will be "
                     << "ignored." << std::endl;
              informed = true;
            }
            return true;
          }

          auto heightmapSdf = _geom->Data().HeightmapShape();
          if (nullptr == heightmapSdf)
          {
            gzwarn << "Heightmap geometry for collision [" << _name->Data()
                    << "] missing heightmap shape." << std::endl;
            return true;
          }

          auto fullPath = common::findFile(asFullPath(heightmapSdf->Uri(),
              heightmapSdf->FilePath()));
          if (fullPath.empty())
          {
            gzerr << "Heightmap geometry missing URI" << std::endl;
            return true;
          }

          std::shared_ptr<common::HeightmapData> data;
          std::string lowerFullPath = common::lowercase(fullPath);
          // check if heightmap is an image
          if (common::EndsWith(lowerFullPath, ".png")
              || common::EndsWith(lowerFullPath, ".jpg")
              || common::EndsWith(lowerFullPath, ".jpeg"))
          {
            auto img = std::make_shared<common::ImageHeightmap>();
            if (img->Load(fullPath) < 0)
            {
              gzerr << "Failed to load heightmap image data from ["
                     << fullPath << "]" << std::endl;
              return true;
            }
            data = img;
          }
          // DEM
          else
          {
            auto worldEntity = _ecm.EntityByComponents(components::World());
            auto sphericalCoordinatesComponent =
              _ecm.Component<components::SphericalCoordinates>(
                worldEntity);

            auto dem = std::make_shared<common::Dem>();
            if (sphericalCoordinatesComponent)
            {
              dem->SetSphericalCoordinates(
                  sphericalCoordinatesComponent->Data());
            }
            if (dem->Load(fullPath) < 0)
            {
              gzerr << "Failed to load heightmap dem data from ["
                     << fullPath << "]" << std::endl;
              return true;
            }
            data = dem;
          }

          collisionPtrPhys = linkHeightmapFeature->AttachHeightmapShape(
              _name->Data(),
              *data,
              math::eigen3::convert(_pose->Data()),
              math::eigen3::convert(heightmapSdf->Size()),
              heightmapSdf->Sampling());
        }
        else if (_geom->Data().Type() == sdf::GeometryType::POLYLINE)
        {
          auto polylineSdf = _geom->Data().PolylineShape();
          if (polylineSdf.empty())
          {
            gzwarn << "Polyline geometry for collision [" << _name->Data()
                    << "] missing polylines." << std::endl;
            return true;
          }

          std::vector<std::vector<math::Vector2d>> vertices;
          for (const auto &polyline : _geom->Data().PolylineShape())
          {
            vertices.push_back(polyline.Points());
          }

          std::string name("POLYLINE_" + common::Uuid().String());
          auto meshManager = common::MeshManager::Instance();
          meshManager->CreateExtrudedPolyline(name, vertices,
              _geom->Data().PolylineShape()[0].Height());

          auto polyline = meshManager->MeshByName(name);
          if (nullptr == polyline)
          {
            gzwarn << "Failed to create polyline for collision ["
                    << _name->Data() << "]." << std::endl;
            return true;
          }

          auto linkMeshFeature =
              this->entityLinkMap.EntityCast<MeshFeatureList>(_parent->Data());
          if (!linkMeshFeature)
          {
            static bool informed{false};
            if (!informed)
            {
              gzdbg << "Attempting to process polyline geometries, but the"
                     << " physics engine doesn't support feature "
                     << "[AttachMeshShapeFeature]. Polylines will be ignored."
                     << std::endl;
              informed = true;
            }
            return true;
          }

          collisionPtrPhys = linkMeshFeature->AttachMeshShape(_name->Data(),
              *polyline,
              math::eigen3::convert(_pose->Data()));
        }
        else
        {
          auto linkCollisionFeature =
              this->entityLinkMap.EntityCast<CollisionFeatureList>(
                  _parent->Data());
          if (!linkCollisionFeature)
          {
            static bool informed{false};
            if (!informed)
            {
              gzdbg << "Attempting to process collisions, but the physics "
                     << "engine doesn't support feature "
                     << "[ConstructSdfCollision]. Collisions will be ignored."
                     << std::endl;
              informed = true;
            }
            return true;
          }

          collisionPtrPhys =
              linkCollisionFeature->ConstructCollision(collision);
        }

        if (nullptr == collisionPtrPhys)
        {
          gzdbg << "Failed to create collision [" << _name->Data()
                 << "]. Does the physics engine support geometries of type ["
                 << static_cast<int>(_geom->Data().Type()) << "]?" << std::endl;
          return true;
        }

        this->entityCollisionMap.AddEntity(_entity, collisionPtrPhys);

        // Check that the physics engine has a filter mask feature
        // Set the collide_bitmask if it does
        auto filterMaskFeature =
            this->entityCollisionMap.EntityCast<CollisionMaskFeatureList>(
                _entity);
        if (filterMaskFeature)
        {
          filterMaskFeature->SetCollisionFilterMask(collideBitmask);
        }
        else
        {
          static bool informed{false};
          if (!informed)
          {
            gzdbg << "Attempting to set collision bitmasks, but the physics "
                   << "engine doesn't support feature [CollisionFilterMask]. "
                   << "Collision bitmasks will be ignored." << std::endl;
            informed = true;
          }
        }

        this->topLevelModelMap.insert(std::make_pair(_entity,
            topLevelModel(_entity, _ecm)));
        return true;
      });
}

//////////////////////////////////////////////////
void PhysicsPrivate::CreateJointEntities(const EntityComponentManager &_ecm,
                                         bool _warnIfEntityExists)
{
  _ecm.EachNew<components::Joint, components::Name, components::JointType,
               components::Pose, components::ThreadPitch,
               components::ParentEntity, components::ParentLinkName,
               components::ChildLinkName>(
      [&](const Entity &_entity,
          const components::Joint * /* _joint */,
          const components::Name *_name,
          const components::JointType *_jointType,
          const components::Pose *_pose,
          const components::ThreadPitch *_threadPitch,
          const components::ParentEntity *_parentModel,
          const components::ParentLinkName *_parentLinkName,
          const components::ChildLinkName *_childLinkName) -> bool
      {
        // If the parent model is scheduled for recreation, then do not
        // try to create a new joint. This situation can occur when a joint
        // is added to a model from the GUI model editor.
        if (_ecm.EntityHasComponentType(_parentModel->Data(),
              components::Recreate::typeId))
        {
          // Add this entity to the set of newly added joints to existing
          // models.
          this->jointAddedToModel.insert(_entity);
          return true;
        }

        // Check if joint already exists
        if (this->entityJointMap.HasEntity(_entity))
        {
          if (_warnIfEntityExists)
          {
            gzwarn << "Joint entity [" << _entity
                    << "] marked as new, but it's already on the map."
                    << std::endl;
          }
          return true;
        }

        // Check if parent model exists
        if (!this->entityModelMap.HasEntity(_parentModel->Data()))
        {
          gzerr << "Joint's parent model entity [" << _parentModel->Data()
                  << "] not found on model map." << std::endl;
          return true;
        }

        auto basicModelPtrPhys = this->entityModelMap
            .EntityCast<JointFeatureList>(_parentModel->Data());
        if (!basicModelPtrPhys)
        {
          static bool informed{false};
          if (!informed)
          {
            gzerr << "Attempting to create a new joint [" <<_name->Data()
                  << "] but the chosen physics engine does not support the "
                  << "minimal joint features, so no joints will be created."
                  << std::endl;
            informed = true;
          }

          // Skip all other attempts to create joints
          return false;
        }

        if (const auto existingJoint =
            basicModelPtrPhys->GetJoint(_name->Data()))
        {
          // No need to create this joint because it was already created when
          // parsing the model.
          this->entityJointMap.AddEntity(_entity, existingJoint);
          this->topLevelModelMap.insert(
            std::make_pair(_entity, topLevelModel(_entity, _ecm)));
          return true;
        }

        auto modelPtrPhys =
            this->entityModelMap.EntityCast<ConstructSdfJointFeatureList>(
                _parentModel->Data());
        if (!modelPtrPhys)
        {
          gzerr << "Attempting to create a new joint [" << _name->Data()
                << "], but the physics engine doesn't support constructing "
                << "joints at runtime." << std::endl;
          return true;
        }

        sdf::Joint joint;
        joint.SetName(_name->Data());
        joint.SetType(_jointType->Data());
        joint.SetRawPose(_pose->Data());
        joint.SetThreadPitch(_threadPitch->Data());

        joint.SetParentName(_parentLinkName->Data());
        joint.SetChildName(_childLinkName->Data());

        auto jointAxis = _ecm.Component<components::JointAxis>(_entity);
        auto jointAxis2 = _ecm.Component<components::JointAxis2>(_entity);

        // Since we're making copies of the joint axes that were created using
        // `Model::Load`, frame semantics should work for resolving their xyz
        // axis
        if (jointAxis)
          joint.SetAxis(0, jointAxis->Data());
        if (jointAxis2)
          joint.SetAxis(1, jointAxis2->Data());

        // Use the parent link's parent model as the model of this joint
        auto jointPtrPhys = modelPtrPhys->ConstructJoint(joint);

        if (jointPtrPhys.Valid())
        {
          // Some joints may not be supported, so only add them to the map if
          // the physics entity is valid
          this->entityJointMap.AddEntity(_entity, jointPtrPhys);
          this->topLevelModelMap.insert(std::make_pair(_entity,
              topLevelModel(_entity, _ecm)));
        }
        return true;
      });

  // Detachable joints
  _ecm.EachNew<components::DetachableJoint>(
      [&](const Entity &_entity,
          const components::DetachableJoint *_jointInfo) -> bool
      {
        if (_jointInfo->Data().jointType != "fixed")
        {
          gzerr << "Detachable joint type [" << _jointInfo->Data().jointType
                 << "] is currently not supported" << std::endl;
          return true;
        }
        // Check if joint already exists
        if (this->entityJointMap.HasEntity(_entity))
        {
          if (_warnIfEntityExists)
          {
            gzwarn << "Joint entity [" << _entity
                    << "] marked as new, but it's already on the map."
                    << std::endl;
          }
          return true;
        }

        // Check if the link entities exist in the physics engine
        auto parentLinkPhys =
            this->entityLinkMap.Get(_jointInfo->Data().parentLink);
        if (!parentLinkPhys)
        {
          gzerr << "DetachableJoint's parent link entity ["
                << _jointInfo->Data().parentLink << "] not found in link map."
                << std::endl;
          return true;
        }

        auto childLinkEntity = _jointInfo->Data().childLink;

        // Get child link
        auto childLinkPhys = this->entityLinkMap.Get(childLinkEntity);
        if (!childLinkPhys)
        {
          gzerr << "Failed to find joint's child link [" << childLinkEntity
                << "]." << std::endl;
          return true;
        }

        auto childLinkDetachableJointFeature =
            this->entityLinkMap.EntityCast<DetachableJointFeatureList>(
                childLinkEntity);
        if (!childLinkDetachableJointFeature)
        {
          static bool informed{false};
          if (!informed)
          {
            gzerr << "Attempting to create a detachable joint, but the physics"
                   << " engine doesn't support feature "
                   << "[AttachFixedJointFeature]. Detachable joints will be "
                   << "ignored." << std::endl;
            informed = true;
          }

          // Break Each call since no DetachableJoints can be processed
          return false;
        }

        const auto poseParent =
            parentLinkPhys->FrameDataRelativeToWorld().pose;
        const auto poseChild =
            childLinkDetachableJointFeature->FrameDataRelativeToWorld().pose;

        // Pose of child relative to parent
        auto poseParentChild = poseParent.inverse() * poseChild;
        auto jointPtrPhys =
            childLinkDetachableJointFeature->AttachFixedJoint(parentLinkPhys);
        if (jointPtrPhys.Valid())
        {
          // We let the joint be at the origin of the child link.
          jointPtrPhys->SetTransformFromParent(poseParentChild);

          gzdbg << "Creating detachable joint [" << _entity << "]"
                 << std::endl;
          this->entityJointMap.AddEntity(_entity, jointPtrPhys);
          this->topLevelModelMap.insert(std::make_pair(_entity,
              topLevelModel(_entity, _ecm)));
        }
        else
        {
          gzerr << "DetachableJoint could not be created." << std::endl;
        }
        return true;
      });

  // The components are removed after each update, so we want to process all
  // components in every update.
  _ecm.Each<components::EnableContactSurfaceCustomization,
            components::Collision, components::Name>(
      [&](const Entity & _entity,
          const components::EnableContactSurfaceCustomization *_enable,
          const components::Collision */*_collision*/,
          const components::Name *_name) -> bool
      {
        const auto world = worldEntity(_entity, _ecm);
        if (_enable->Data())
        {
          if (this->customContactSurfaceEntities[world].empty())
          {
            this->EnableContactSurfaceCustomization(world);
          }
          this->customContactSurfaceEntities[world].insert(_entity);
          gzmsg << "Enabling contact surface customization for collision ["
                 << _name->Data() << "]" << std::endl;
        }
        else
        {
          if (this->customContactSurfaceEntities[world].erase(_entity) > 0)
          {
            gzmsg << "Disabling contact surface customization for collision ["
                   << _name->Data() << "]" << std::endl;
            if (this->customContactSurfaceEntities[world].empty())
            {
              this->DisableContactSurfaceCustomization(world);
            }
          }
        }
        return true;
      });
}

//////////////////////////////////////////////////
void PhysicsPrivate::CreateBatteryEntities(const EntityComponentManager &_ecm)
{
  _ecm.EachNew<components::BatterySoC>(
      [&](const Entity & _entity, const components::BatterySoC *)->bool
      {
        // Parent entity of battery is model entity
        this->entityOffMap.insert(std::make_pair(
          _ecm.ParentEntity(_entity), false));
        return true;
      });
}

//////////////////////////////////////////////////
void PhysicsPrivate::RemovePhysicsEntities(const EntityComponentManager &_ecm)
{
  // Assume the world will not be erased
  // Only removing models is supported by gz-physics right now so we only
  // remove links, joints and collisions if they are children of the removed
  // model.
  // We assume the links, joints and collisions will be removed from the
  // physics engine when the containing model gets removed so, here, we only
  // remove the entities from the gazebo entity->physics entity map.
  _ecm.EachRemoved<components::Model>(
      [&](const Entity &_entity, const components::Model *
          /* _model */) -> bool
      {
        const auto world = worldEntity(_ecm);
        // Remove model if found
        if (auto modelPtrPhys = this->entityModelMap.Get(_entity))
        {
          // Remove child links, collisions and joints first
          for (const auto &childLink :
               _ecm.ChildrenByComponents(_entity, components::Link()))
          {
            for (const auto &childCollision :
                 _ecm.ChildrenByComponents(childLink, components::Collision()))
            {
              this->entityCollisionMap.Remove(childCollision);
              this->topLevelModelMap.erase(childCollision);
              if (this->customContactSurfaceEntities[world].erase(
                childCollision))
              {
                // if this was the last collision with contact customization,
                // disable the whole feature in the physics engine
                if (this->customContactSurfaceEntities[world].empty())
                {
                  this->DisableContactSurfaceCustomization(world);
                }
              }
            }
            this->entityLinkMap.Remove(childLink);
            this->entityFreeGroupMap.Remove(childLink);
            this->topLevelModelMap.erase(childLink);
            this->staticEntities.erase(childLink);
            this->linkWorldPoses.erase(childLink);
            this->canonicalLinkModelTracker.RemoveLink(childLink);
          }

          for (const auto &childJoint :
               _ecm.ChildrenByComponents(_entity, components::Joint()))
          {
            this->entityJointMap.Remove(childJoint);
            this->topLevelModelMap.erase(childJoint);
          }

          this->entityFreeGroupMap.Remove(_entity);
          // Remove the model from the physics engine
          modelPtrPhys->Remove();
          this->entityModelMap.Remove(_entity);
          this->topLevelModelMap.erase(_entity);
          this->staticEntities.erase(_entity);
          this->modelWorldPoses.erase(_entity);
        }
        return true;
      });

  _ecm.EachRemoved<components::DetachableJoint>(
      [&](const Entity &_entity, const components::DetachableJoint *) -> bool
      {
        if (!this->entityJointMap.HasEntity(_entity))
        {
          gzwarn << "Failed to find joint [" << _entity
                  << "]." << std::endl;
          return true;
        }

        auto castEntity =
            this->entityJointMap.EntityCast<DetachableJointFeatureList>(
                _entity);
        if (!castEntity)
        {
          static bool informed{false};
          if (!informed)
          {
            gzdbg << "Attempting to detach a joint, but the physics "
                   << "engine doesn't support feature "
                   << "[DetachJointFeature]. Joint won't be detached."
                   << std::endl;
            informed = true;
          }

          // Break Each call since no DetachableJoints can be processed
          return false;
        }

        gzdbg << "Detaching joint [" << _entity << "]" << std::endl;
        castEntity->Detach();
        return true;
      });
}

//////////////////////////////////////////////////
void PhysicsPrivate::UpdatePhysics(EntityComponentManager &_ecm)
{
  GZ_PROFILE("PhysicsPrivate::UpdatePhysics");
  // Battery state
  _ecm.Each<components::BatterySoC>(
      [&](const Entity & _entity, const components::BatterySoC *_bat)
      {
        if (_bat->Data() <= 0)
          entityOffMap[_ecm.ParentEntity(_entity)] = true;
        else
          entityOffMap[_ecm.ParentEntity(_entity)] = false;
        return true;
      });

  // Handle joint state
  _ecm.Each<components::Joint, components::Name>(
      [&](const Entity &_entity, const components::Joint *,
          const components::Name *_name)
      {
        auto jointPhys = this->entityJointMap.Get(_entity);
        if (nullptr == jointPhys)
          return true;

        auto jointVelFeature =
          this->entityJointMap.EntityCast<JointVelocityCommandFeatureList>(
              _entity);

        auto jointPosLimitsFeature =
          this->entityJointMap.EntityCast<JointPositionLimitsCommandFeatureList>
              (_entity);

        auto jointVelLimitsFeature =
          this->entityJointMap.EntityCast<JointVelocityLimitsCommandFeatureList>
              (_entity);

        auto jointEffLimitsFeature =
          this->entityJointMap.EntityCast<JointEffortLimitsCommandFeatureList>(
              _entity);

        auto haltMotionComp = _ecm.Component<components::HaltMotion>(
            _ecm.ParentEntity(_entity));
        bool haltMotion = false;
        if (haltMotionComp)
        {
          haltMotion = haltMotionComp->Data();
        }

        // Model is out of battery or halt motion has been triggered.
        if (this->entityOffMap[_ecm.ParentEntity(_entity)] || haltMotion)
        {
          std::size_t nDofs = jointPhys->GetDegreesOfFreedom();
          for (std::size_t i = 0; i < nDofs; ++i)
          {
            jointPhys->SetForce(i, 0);

            // Halt motion requires the vehicle to come to a full stop,
            // while running out of battery can leave existing joint velocity
            // in place.
            if (haltMotion && jointVelFeature)
              jointVelFeature->SetVelocityCommand(i, 0);
          }
          return true;
        }

        auto posLimits = _ecm.Component<components::JointPositionLimitsCmd>(
            _entity);
        if (posLimits && !posLimits->Data().empty())
        {
          const auto& limits = posLimits->Data();

          if (limits.size() != jointPhys->GetDegreesOfFreedom())
          {
            gzwarn << "There is a mismatch in the degrees of freedom "
            << "between Joint [" << _name->Data() << "(Entity="
            << _entity << ")] and its JointPositionLimitsCmd "
            << "component. The joint has "
            << jointPhys->GetDegreesOfFreedom()
            << " while the component has "
            << limits.size() << ".\n";
          }

          if (jointPosLimitsFeature)
          {
            std::size_t nDofs = std::min(
              limits.size(),
              jointPhys->GetDegreesOfFreedom());

            for (std::size_t i = 0; i < nDofs; ++i)
            {
              jointPosLimitsFeature->SetMinPosition(i, limits[i].X());
              jointPosLimitsFeature->SetMaxPosition(i, limits[i].Y());
            }
          }
        }

        auto velLimits = _ecm.Component<components::JointVelocityLimitsCmd>(
            _entity);
        if (velLimits && !velLimits->Data().empty())
        {
          const auto& limits = velLimits->Data();

          if (limits.size() != jointPhys->GetDegreesOfFreedom())
          {
            gzwarn << "There is a mismatch in the degrees of freedom "
            << "between Joint [" << _name->Data() << "(Entity="
            << _entity << ")] and its JointVelocityLimitsCmd "
            << "component. The joint has "
            << jointPhys->GetDegreesOfFreedom()
            << " while the component has "
            << limits.size() << ".\n";
          }

          if (jointVelLimitsFeature)
          {
            std::size_t nDofs = std::min(
              limits.size(),
              jointPhys->GetDegreesOfFreedom());

            for (std::size_t i = 0; i < nDofs; ++i)
            {
              jointVelLimitsFeature->SetMinVelocity(i, limits[i].X());
              jointVelLimitsFeature->SetMaxVelocity(i, limits[i].Y());
            }
          }
        }

        auto effLimits = _ecm.Component<components::JointEffortLimitsCmd>(
            _entity);
        if (effLimits && !effLimits->Data().empty())
        {
          const auto& limits = effLimits->Data();

          if (limits.size() != jointPhys->GetDegreesOfFreedom())
          {
            gzwarn << "There is a mismatch in the degrees of freedom "
            << "between Joint [" << _name->Data() << "(Entity="
            << _entity << ")] and its JointEffortLimitsCmd "
            << "component. The joint has "
            << jointPhys->GetDegreesOfFreedom()
            << " while the component has "
            << limits.size() << ".\n";
          }

          if (jointEffLimitsFeature)
          {
            std::size_t nDofs = std::min(
              limits.size(),
              jointPhys->GetDegreesOfFreedom());

            for (std::size_t i = 0; i < nDofs; ++i)
            {
              jointEffLimitsFeature->SetMinEffort(i, limits[i].X());
              jointEffLimitsFeature->SetMaxEffort(i, limits[i].Y());
            }
          }
        }

        auto posReset = _ecm.Component<components::JointPositionReset>(
            _entity);
        auto velReset = _ecm.Component<components::JointVelocityReset>(
            _entity);

        // Reset the velocity
        if (velReset)
        {
          auto& jointVelocity = velReset->Data();

          if (jointVelocity.size() != jointPhys->GetDegreesOfFreedom())
          {
            gzwarn << "There is a mismatch in the degrees of freedom "
                    << "between Joint [" << _name->Data() << "(Entity="
                    << _entity << ")] and its JointVelocityReset "
                    << "component. The joint has "
                    << jointPhys->GetDegreesOfFreedom()
                    << " while the component has "
                    << jointVelocity.size() << ".\n";
            }

            std::size_t nDofs = std::min(
                jointVelocity.size(), jointPhys->GetDegreesOfFreedom());

            for (std::size_t i = 0; i < nDofs; ++i)
            {
              jointPhys->SetVelocity(i, jointVelocity[i]);
            }
        }

        // Reset the position
        if (posReset)
        {
          auto &jointPosition = posReset->Data();

          if (jointPosition.size() != jointPhys->GetDegreesOfFreedom())
          {
            gzwarn << "There is a mismatch in the degrees of freedom "
                    << "between Joint [" << _name->Data() << "(Entity="
                    << _entity << ")] and its JointPositionyReset "
                    << "component. The joint has "
                    << jointPhys->GetDegreesOfFreedom()
                    << " while the component has "
                    << jointPosition.size() << ".\n";
            }
            std::size_t nDofs = std::min(
                jointPosition.size(), jointPhys->GetDegreesOfFreedom());
            for (std::size_t i = 0; i < nDofs; ++i)
            {
              jointPhys->SetPosition(i, jointPosition[i]);
            }
        }

        auto force = _ecm.Component<components::JointForceCmd>(_entity);
        auto velCmd = _ecm.Component<components::JointVelocityCmd>(_entity);

        if (force)
        {
          if (force->Data().size() != jointPhys->GetDegreesOfFreedom())
          {
            gzwarn << "There is a mismatch in the degrees of freedom between "
                    << "Joint [" << _name->Data() << "(Entity=" << _entity
                    << ")] and its JointForceCmd component. The joint has "
                    << jointPhys->GetDegreesOfFreedom() << " while the "
                    << " component has " << force->Data().size() << ".\n";
          }
          std::size_t nDofs = std::min(force->Data().size(),
                                       jointPhys->GetDegreesOfFreedom());
          for (std::size_t i = 0; i < nDofs; ++i)
          {
            jointPhys->SetForce(i, force->Data()[i]);
          }
        }
        // Only set joint velocity if joint force is not set.
        // If both the cmd and reset components are found, cmd is ignored.
        else if (velCmd)
        {
          auto velocityCmd = velCmd->Data();

          if (velReset)
          {
            gzwarn << "Found both JointVelocityReset and "
                    << "JointVelocityCmd components for Joint ["
                    << _name->Data() << "(Entity=" << _entity
                    << "]). Ignoring JointVelocityCmd component."
                    << std::endl;
            return true;
          }

          if (velocityCmd.size() != jointPhys->GetDegreesOfFreedom())
          {
            gzwarn << "There is a mismatch in the degrees of freedom"
                    << " between Joint [" << _name->Data()
                    << "(Entity=" << _entity<< ")] and its "
                    << "JointVelocityCmd component. The joint has "
                    << jointPhys->GetDegreesOfFreedom()
                    << " while the component has "
                    << velocityCmd.size() << ".\n";
          }

          if (!jointVelFeature)
          {
            return true;
          }

          std::size_t nDofs = std::min(
            velocityCmd.size(),
            jointPhys->GetDegreesOfFreedom());

          for (std::size_t i = 0; i < nDofs; ++i)
          {
            jointVelFeature->SetVelocityCommand(i, velocityCmd[i]);
          }
        }

        return true;
      });

  // Link wrenches
  _ecm.Each<components::ExternalWorldWrenchCmd>(
      [&](const Entity &_entity,
          const components::ExternalWorldWrenchCmd *_wrenchComp)
      {
        if (!this->entityLinkMap.HasEntity(_entity))
        {
          gzwarn << "Failed to find link [" << _entity
                  << "]." << std::endl;
          return true;
        }

        auto linkForceFeature =
            this->entityLinkMap.EntityCast<LinkForceFeatureList>(_entity);
        if (!linkForceFeature)
        {
          static bool informed{false};
          if (!informed)
          {
            gzdbg << "Attempting to apply a wrench, but the physics "
                   << "engine doesn't support feature "
                   << "[AddLinkExternalForceTorque]. Wrench will be ignored."
                   << std::endl;
            informed = true;
          }

          // Break Each call since no ExternalWorldWrenchCmd's can be processed
          return false;
        }

        math::Vector3 force = msgs::Convert(_wrenchComp->Data().force());
        math::Vector3 torque = msgs::Convert(_wrenchComp->Data().torque());
        linkForceFeature->AddExternalForce(math::eigen3::convert(force));
        linkForceFeature->AddExternalTorque(math::eigen3::convert(torque));

        return true;
      });

  // Update model pose
  auto olderWorldPoseCmdsToRemove = std::move(this->worldPoseCmdsToRemove);
  this->worldPoseCmdsToRemove.clear();

  _ecm.Each<components::Model, components::WorldPoseCmd>(
      [&](const Entity &_entity, const components::Model *,
          const components::WorldPoseCmd *_poseCmd)
      {
        this->worldPoseCmdsToRemove.insert(_entity);

        auto modelPtrPhys = this->entityModelMap.Get(_entity);
        if (nullptr == modelPtrPhys)
          return true;

        // world pose cmd currently not supported for nested models
        if (_entity != this->topLevelModelMap[_entity])
        {
          gzerr << "Unable to set world pose for nested models."
                 << std::endl;
          return true;
        }

        // TODO(addisu) Store the free group instead of searching for it at
        // every iteration
        auto freeGroup = modelPtrPhys->FindFreeGroup();
        if (!freeGroup)
          return true;

        // Get root link offset
        const auto linkEntity =
            this->entityLinkMap.Get(freeGroup->RootLink());
        if (linkEntity == kNullEntity)
          return true;

        // set world pose of root link in freegroup
        // root link might be in a nested model so use RelativePose to get
        // its pose relative to this model
        math::Pose3d linkPose =
            this->RelativePose(_entity, linkEntity, _ecm);

        freeGroup->SetWorldPose(math::eigen3::convert(_poseCmd->Data() *
                                linkPose));

        // Process pose commands for static models here, as one-time changes
        if (this->staticEntities.find(_entity) != this->staticEntities.end())
        {
          auto worldPoseComp = _ecm.Component<components::Pose>(_entity);
          if (worldPoseComp)
          {
            auto state = worldPoseComp->SetData(_poseCmd->Data(),
                this->pose3Eql) ?
                ComponentState::OneTimeChange :
                ComponentState::NoChange;
            _ecm.SetChanged(_entity, components::Pose::typeId, state);
          }
        }

        return true;
      });

  // Remove world commands from previous iteration. We let them rotate one
  // iteration so other systems have a chance to react to them too.
  for (const Entity &entity : olderWorldPoseCmdsToRemove)
  {
    _ecm.RemoveComponent<components::WorldPoseCmd>(entity);
  }

  // Slip compliance on Collisions
  _ecm.Each<components::SlipComplianceCmd>(
      [&](const Entity &_entity,
          const components::SlipComplianceCmd *_slipCmdComp)
      {
        if (!this->entityCollisionMap.HasEntity(_entity))
        {
          gzwarn << "Failed to find shape [" << _entity << "]." << std::endl;
          return true;
        }

        auto slipComplianceShape =
            this->entityCollisionMap
                .EntityCast<FrictionPyramidSlipComplianceFeatureList>(_entity);

        if (!slipComplianceShape)
        {
          gzwarn << "Can't process Wheel Slip component, physics engine "
                  << "missing SetShapeFrictionPyramidSlipCompliance"
                  << std::endl;

          // Break Each call since no SlipCompliances can be processed
          return false;
        }

        if (_slipCmdComp->Data().size() == 2)
        {
          slipComplianceShape->SetPrimarySlipCompliance(
              _slipCmdComp->Data()[0]);
          slipComplianceShape->SetSecondarySlipCompliance(
              _slipCmdComp->Data()[1]);
        }

        return true;
      });

  // Update model angular velocity
  _ecm.Each<components::Model, components::AngularVelocityCmd>(
      [&](const Entity &_entity, const components::Model *,
          const components::AngularVelocityCmd *_angularVelocityCmd)
      {
        auto modelPtrPhys = this->entityModelMap.Get(_entity);
        if (nullptr == modelPtrPhys)
          return true;

        // angular vel cmd currently not supported for nested models
        if (_entity != this->topLevelModelMap[_entity])
        {
          gzerr << "Unable to set angular velocity for nested models."
                 << std::endl;
          return true;
        }

        auto freeGroup = modelPtrPhys->FindFreeGroup();
        if (!freeGroup)
          return true;
        this->entityFreeGroupMap.AddEntity(_entity, freeGroup);

        const components::Pose *poseComp =
            _ecm.Component<components::Pose>(_entity);
        math::Vector3d worldAngularVel = poseComp->Data().Rot() *
            _angularVelocityCmd->Data();

        auto worldAngularVelFeature =
            this->entityFreeGroupMap
                .EntityCast<WorldVelocityCommandFeatureList>(_entity);
        if (!worldAngularVelFeature)
        {
          static bool informed{false};
          if (!informed)
          {
            gzdbg << "Attempting to set model angular velocity, but the "
                   << "physics engine doesn't support velocity commands. "
                   << "Velocity won't be set."
                   << std::endl;
            informed = true;
          }
          return true;
        }

        worldAngularVelFeature->SetWorldAngularVelocity(
            math::eigen3::convert(worldAngularVel));
        return true;
      });

  // Update model linear velocity
  _ecm.Each<components::Model, components::LinearVelocityCmd>(
      [&](const Entity &_entity, const components::Model *,
          const components::LinearVelocityCmd *_linearVelocityCmd)
      {
        auto modelPtrPhys = this->entityModelMap.Get(_entity);
        if (nullptr == modelPtrPhys)
          return true;

        // linear vel cmd currently not supported for nested models
        if (_entity != this->topLevelModelMap[_entity])
        {
          gzerr << "Unable to set linear velocity for nested models."
                 << std::endl;
          return true;
        }

        auto freeGroup = modelPtrPhys->FindFreeGroup();
        if (!freeGroup)
          return true;

        this->entityFreeGroupMap.AddEntity(_entity, freeGroup);

        const components::Pose *poseComp =
            _ecm.Component<components::Pose>(_entity);
        math::Vector3d worldLinearVel = poseComp->Data().Rot() *
            _linearVelocityCmd->Data();

        auto worldLinearVelFeature =
            this->entityFreeGroupMap
                .EntityCast<WorldVelocityCommandFeatureList>(_entity);
        if (!worldLinearVelFeature)
        {
          static bool informed{false};
          if (!informed)
          {
            gzdbg << "Attempting to set model linear velocity, but the "
                   << "physics engine doesn't support velocity commands. "
                   << "Velocity won't be set."
                   << std::endl;
            informed = true;
          }
          return true;
        }

        worldLinearVelFeature->SetWorldLinearVelocity(
            math::eigen3::convert(worldLinearVel));

        return true;
      });

  // Update link angular velocity
  _ecm.Each<components::Link, components::AngularVelocityCmd>(
      [&](const Entity &_entity, const components::Link *,
          const components::AngularVelocityCmd *_angularVelocityCmd)
      {
        if (!this->entityLinkMap.HasEntity(_entity))
        {
          gzwarn << "Failed to find link [" << _entity
                  << "]." << std::endl;
          return true;
        }

        auto linkPtrPhys = this->entityLinkMap.Get(_entity);
        if (nullptr == linkPtrPhys)
          return true;

        auto freeGroup = linkPtrPhys->FindFreeGroup();
        if (!freeGroup)
          return true;
        this->entityFreeGroupMap.AddEntity(_entity, freeGroup);

        auto worldAngularVelFeature =
            this->entityFreeGroupMap
                .EntityCast<WorldVelocityCommandFeatureList>(_entity);

        if (!worldAngularVelFeature)
        {
          static bool informed{false};
          if (!informed)
          {
            gzdbg << "Attempting to set link angular velocity, but the "
                   << "physics engine doesn't support velocity commands. "
                   << "Velocity won't be set."
                   << std::endl;
            informed = true;
          }
          return true;
        }
        // velocity in world frame = world_to_model_tf * model_to_link_tf * vel
        Entity modelEntity = topLevelModel(_entity, _ecm);
        const components::Pose *modelEntityPoseComp =
            _ecm.Component<components::Pose>(modelEntity);
        math::Pose3d modelToLinkTransform = this->RelativePose(
            modelEntity, _entity, _ecm);
        math::Vector3d worldAngularVel = modelEntityPoseComp->Data().Rot()
            * modelToLinkTransform.Rot() * _angularVelocityCmd->Data();
        worldAngularVelFeature->SetWorldAngularVelocity(
            math::eigen3::convert(worldAngularVel));

        return true;
      });

  // Update link linear velocity
  _ecm.Each<components::Link, components::LinearVelocityCmd>(
      [&](const Entity &_entity, const components::Link *,
          const components::LinearVelocityCmd *_linearVelocityCmd)
      {
        if (!this->entityLinkMap.HasEntity(_entity))
        {
          gzwarn << "Failed to find link [" << _entity
                  << "]." << std::endl;
          return true;
        }

        auto linkPtrPhys = this->entityLinkMap.Get(_entity);
        if (nullptr == linkPtrPhys)
          return true;

        auto freeGroup = linkPtrPhys->FindFreeGroup();
        if (!freeGroup)
          return true;
        this->entityFreeGroupMap.AddEntity(_entity, freeGroup);

        auto worldLinearVelFeature =
            this->entityFreeGroupMap
                .EntityCast<WorldVelocityCommandFeatureList>(_entity);
        if (!worldLinearVelFeature)
        {
          static bool informed{false};
          if (!informed)
          {
            gzdbg << "Attempting to set link linear velocity, but the "
                   << "physics engine doesn't support velocity commands. "
                   << "Velocity won't be set."
                   << std::endl;
            informed = true;
          }
          return true;
        }

        // velocity in world frame = world_to_model_tf * model_to_link_tf * vel
        Entity modelEntity = topLevelModel(_entity, _ecm);
        const components::Pose *modelEntityPoseComp =
            _ecm.Component<components::Pose>(modelEntity);
        math::Pose3d modelToLinkTransform = this->RelativePose(
            modelEntity, _entity, _ecm);
        math::Vector3d worldLinearVel = modelEntityPoseComp->Data().Rot()
            * modelToLinkTransform.Rot() * _linearVelocityCmd->Data();
        worldLinearVelFeature->SetWorldLinearVelocity(
            math::eigen3::convert(worldLinearVel));

        return true;
      });


  // Populate bounding box info
  // Only compute bounding box if component exists to avoid unnecessary
  // computations
  _ecm.Each<components::Model, components::AxisAlignedBox>(
      [&](const Entity &_entity, const components::Model *,
          components::AxisAlignedBox *_bbox)
      {
        if (!this->entityModelMap.HasEntity(_entity))
        {
          gzwarn << "Failed to find model [" << _entity << "]." << std::endl;
          return true;
        }

        auto bbModel =
            this->entityModelMap.EntityCast<BoundingBoxFeatureList>(_entity);

        if (!bbModel)
        {
          static bool informed{false};
          if (!informed)
          {
            gzdbg << "Attempting to get a bounding box, but the physics "
                   << "engine doesn't support feature "
                   << "[GetModelBoundingBox]. Bounding box won't be populated."
                   << std::endl;
            informed = true;
          }

          // Break Each call since no AxisAlignedBox'es can be processed
          return false;
        }

        math::AxisAlignedBox bbox =
            math::eigen3::convert(bbModel->GetAxisAlignedBoundingBox());
        auto state = _bbox->SetData(bbox, this->axisAlignedBoxEql) ?
            ComponentState::PeriodicChange :
            ComponentState::NoChange;
        _ecm.SetChanged(_entity, components::AxisAlignedBox::typeId, state);

        return true;
      });
}  // NOLINT readability/fn_size
// TODO (azeey) Reduce size of function and remove the NOLINT above

//////////////////////////////////////////////////
void PhysicsPrivate::ResetPhysics(EntityComponentManager &_ecm)
{
  GZ_PROFILE("PhysicsPrivate::ResetPhysics");
  // Clear worldPoseCmdsToRemove because pose commands that were issued before
  // the reset will be ignored.
  this->linkWorldPoses.clear();
  this->canonicalLinkModelTracker = CanonicalLinkModelTracker();
  this->modelWorldPoses.clear();
  this->worldPoseCmdsToRemove.clear();

  this->RemovePhysicsEntities(_ecm);
  this->CreatePhysicsEntities(_ecm, false);
  this->canonicalLinkModelTracker.AddAllModels(_ecm);

  // Update link pose, linear velocity, and angular velocity
  _ecm.Each<components::Link>(
      [&](const Entity &_entity, const components::Link *)
      {
        auto linkPtrPhys = this->entityLinkMap.Get(_entity);
        if (nullptr == linkPtrPhys)
        {
          gzwarn << "Failed to find link [" << _entity << "]." << std::endl;
          return true;
        }

        auto freeGroup = linkPtrPhys->FindFreeGroup();
        if (!freeGroup)
          return true;

        this->entityFreeGroupMap.AddEntity(_entity, freeGroup);

        if (freeGroup->RootLink() == linkPtrPhys)
        {
          auto linkWorldPose = worldPose(_entity, _ecm);
          freeGroup->SetWorldPose(math::eigen3::convert(linkWorldPose));
        }

        auto worldAngularVelFeature =
            this->entityFreeGroupMap
                .EntityCast<WorldVelocityCommandFeatureList>(_entity);

        if (!worldAngularVelFeature)
        {
          static bool informed{false};
          if (!informed)
          {
            gzdbg << "Attempting to reset link angular velocity, but the "
                   << "physics engine doesn't support velocity commands. "
                   << "Velocity won't be reset."
                   << std::endl;
            informed = true;
          }
          return true;
        }
        else
        {
          worldAngularVelFeature->SetWorldAngularVelocity(
              Eigen::Vector3d::Zero());
        }

        auto worldLinearVelFeature =
            this->entityFreeGroupMap
                .EntityCast<WorldVelocityCommandFeatureList>(_entity);
        if (!worldLinearVelFeature)
        {
          static bool informed{false};
          if (!informed)
          {
            gzdbg << "Attempting to set link linear velocity, but the "
                   << "physics engine doesn't support velocity commands. "
                   << "Velocity won't be set."
                   << std::endl;
            informed = true;
          }
          return true;
        }
        else
        {
          worldLinearVelFeature->SetWorldLinearVelocity(
              Eigen::Vector3d::Zero());
        }

        return true;
      });

  // Handle joint state
  _ecm.Each<components::Joint>(
      [&](const Entity &_entity, const components::Joint *)
      {
        auto jointPhys = this->entityJointMap.Get(_entity);
        if (nullptr == jointPhys)
        {
          gzwarn << "Failed to find joint [" << _entity << "]." << std::endl;
          return true;
        }

        // Assume initial joint position and velocities are zero
        // Reset the velocity
        for (std::size_t i = 0; i < jointPhys->GetDegreesOfFreedom(); ++i)
        {
          jointPhys->SetVelocity(i, 0.0);
          jointPhys->SetPosition(i, 0.0);
        }

        return true;
      });

  // Also update modelWorldPoses. This is a workaround to the problem that we
  // don't have a way to reset the physics engine and clear its internal cache
  // of link poses. In the event that a model's canonical link's pose hasn't
  // changed after reset, the parent model's world pose won't be recorded in
  // the modelWorldPoses map. If any of the model's other links have changed,
  // however, we try to look for the parent model's world pose in
  // modelWorldPoses and fail. So the workaround here is to update the world
  // poses of all models.
  _ecm.Each<components::Model>(
      [&](const Entity &_entity, const components::Model *)
      {
        this->modelWorldPoses[_entity] = sim::worldPose(_entity, _ecm);
        return true;
      });
}

//////////////////////////////////////////////////
gz::physics::ForwardStep::Output PhysicsPrivate::Step(
    const std::chrono::steady_clock::duration &_dt)
{
  GZ_PROFILE("PhysicsPrivate::Step");
  physics::ForwardStep::Input input;
  physics::ForwardStep::State state;
  physics::ForwardStep::Output output;

  input.Get<std::chrono::steady_clock::duration>() = _dt;

  for (const auto &world : this->entityWorldMap.Map())
  {
    world.second->Step(output, state, input);
  }

  return output;
}

//////////////////////////////////////////////////
math::Pose3d PhysicsPrivate::RelativePose(const Entity &_from,
  const Entity &_to, const EntityComponentManager &_ecm) const
{
  math::Pose3d transform;

  if (_from == _to)
    return transform;

  auto currentEntity = _to;
  auto parentComp = _ecm.Component<components::ParentEntity>(_to);
  while (parentComp)
  {
    auto parentEntity = parentComp->Data();

    // get the entity pose
    auto entityPoseComp =
      _ecm.Component<components::Pose>(currentEntity);

    // update transform
    transform = entityPoseComp->Data() * transform;

    if (parentEntity == _from)
      break;

    // set current entity to parent
    currentEntity = parentEntity;

    // get entity's parent
    parentComp = _ecm.Component<components::ParentEntity>(
      parentEntity);
  }

  return transform;
}

//////////////////////////////////////////////////
std::map<Entity, physics::FrameData3d> PhysicsPrivate::ChangedLinks(
    EntityComponentManager &_ecm,
    const gz::physics::ForwardStep::Output &_updatedLinks)
{
  GZ_PROFILE("Links Frame Data");

  std::map<Entity, physics::FrameData3d> linkFrameData;

  // Check to see if the physics engine gave a list of changed poses. If not, we
  // will iterate through all of the links via the ECM to see which ones changed
  if (_updatedLinks.Has<gz::physics::ChangedWorldPoses>())
  {
    for (const auto &link :
        _updatedLinks.Query<gz::physics::ChangedWorldPoses>()->entries)
    {
      // get the gazebo entity that matches the updated physics link entity
      const auto linkPhys = this->entityLinkMap.GetPhysicsEntityPtr(link.body);
      if (nullptr == linkPhys)
      {
        gzerr << "Internal error: a physics entity ptr with an ID of ["
          << link.body << "] does not exist." << std::endl;
        continue;
      }
      auto entity = this->entityLinkMap.Get(linkPhys);
      if (entity == kNullEntity)
      {
        gzerr << "Internal error: no gazebo entity matches the physics entity "
          << "with ID [" << link.body << "]." << std::endl;
        continue;
      }

      auto frameData = linkPhys->FrameDataRelativeToWorld();
      linkFrameData[entity] = frameData;
    }
  }
  else
  {
    _ecm.Each<components::Link>(
      [&](const Entity &_entity, components::Link *) -> bool
      {
        if (this->staticEntities.find(_entity) != this->staticEntities.end() ||
            _ecm.EntityHasComponentType(_entity, components::Recreate::typeId))
        {
          return true;
        }

        // This `once` variable is here to aid in debugging, make sure to
        // remove it.
        auto linkPhys = this->entityLinkMap.Get(_entity);
        if (nullptr == linkPhys)
        {
          if (this->linkAddedToModel.find(_entity) ==
              this->linkAddedToModel.end())
          {
            // ignore links from actors for now
            auto parentId =
                _ecm.Component<components::ParentEntity>(_entity)->Data();
            if (!_ecm.Component<components::Actor>(parentId))
            {
              gzerr << "Internal error: link [" << _entity
                    << "] not in entity map" << std::endl;
            }
          }
          return true;
        }

        auto frameData = linkPhys->FrameDataRelativeToWorld();

        // update the link pose if this is the first update,
        // or if the link pose has changed since the last update
        // (if the link pose hasn't changed, there's no need for a pose update)
        const auto worldPoseMath3d = gz::math::eigen3::convert(
            frameData.pose);
        if ((this->linkWorldPoses.find(_entity) == this->linkWorldPoses.end())
            || !this->pose3Eql(this->linkWorldPoses[_entity], worldPoseMath3d))
        {
          // cache the updated link pose to check if the link pose has changed
          // during the next iteration
          this->linkWorldPoses[_entity] = worldPoseMath3d;

          linkFrameData[_entity] = frameData;
        }

        return true;
      });
  }

  return linkFrameData;
}

//////////////////////////////////////////////////
void PhysicsPrivate::UpdateModelPose(const Entity _model,
    const Entity _canonicalLink, EntityComponentManager &_ecm,
    std::map<Entity, physics::FrameData3d> &_linkFrameData)
{
  std::optional<math::Pose3d> parentWorldPose;

  // If this model is nested, the pose of the parent model has already
  // been updated since we iterate through the modified links in
  // topological order. We expect to find the updated pose in
  // this->modelWorldPoses. If not found, this must not be nested, so this
  // model's pose component would reflect it's absolute pose.
  auto parentModelPoseIt =
    this->modelWorldPoses.find(
        _ecm.Component<components::ParentEntity>(_model)->Data());
  if (parentModelPoseIt != this->modelWorldPoses.end())
  {
    parentWorldPose = parentModelPoseIt->second;
  }

  // Given the following frame names:
  // W: World/inertial frame
  // P: Parent frame (this could be a parent model or the World frame)
  // M: This model's frame
  // L: The frame of this model's canonical link
  //
  // And the following quantities:
  // (See http://sdformat.org/tutorials?tut=specify_pose for pose
  // convention)
  // parentWorldPose (X_WP): Pose of the parent frame w.r.t the world
  // linkPoseFromModel (X_ML): Pose of the canonical link frame w.r.t the
  // model frame
  // linkWorldPose (X_WL): Pose of the canonical link w.r.t the world
  // modelWorldPose (X_WM): Pose of this model w.r.t the world
  //
  // The Pose component of this model entity stores the pose of M w.r.t P
  // (X_PM) and is calculated as
  //   X_PM = (X_WP)^-1 * X_WM
  //
  // And X_WM is calculated from X_WL, which is obtained from physics as:
  //   X_WM = X_WL * (X_ML)^-1
  auto linkPoseFromModel = this->RelativePose(_model, _canonicalLink, _ecm);
  const auto &linkWorldPose = _linkFrameData[_canonicalLink].pose;
  const auto &modelWorldPose =
      math::eigen3::convert(linkWorldPose) * linkPoseFromModel.Inverse();

  this->modelWorldPoses[_model] = modelWorldPose;

  // update model's pose
  auto modelPose = _ecm.Component<components::Pose>(_model);
  if (parentWorldPose)
  {
    *modelPose =
        components::Pose(parentWorldPose->Inverse() * modelWorldPose);
  }
  else
  {
    // This is a non-nested model and parentWorldPose would be identity
    // because it would be the pose of the parent (world) w.r.t the world.
    *modelPose = components::Pose(modelWorldPose);
  }

  _ecm.SetChanged(_model, components::Pose::typeId,
                  ComponentState::PeriodicChange);

  // once the model pose has been updated, all descendant link poses of this
  // model must be updated (whether the link actually changed pose or not)
  // since link poses are saved w.r.t. their parent model
  auto model = sim::Model(_model);
  for (const auto &childLink : model.Links(_ecm))
  {
    // skip links that are already marked as a link to be updated
    if (_linkFrameData.find(childLink) != _linkFrameData.end())
      continue;

    physics::FrameData3d childLinkFrameData;
    if (!this->GetFrameDataRelativeToWorld(childLink, childLinkFrameData))
      continue;

    _linkFrameData[childLink] = childLinkFrameData;
  }

  // since nested model poses are saved w.r.t. the nested model's parent
  // pose, we must also update any nested models that have a different
  // canonical link
  for (const auto &nestedModel : model.Models(_ecm))
  {
    auto nestedModelCanonicalLinkComp =
      _ecm.Component<components::ModelCanonicalLink>(nestedModel);
    if (!nestedModelCanonicalLinkComp)
    {
      auto staticComp = _ecm.Component<components::Static>(nestedModel);
      if (!staticComp || !staticComp->Data())
        gzerr << "Model [" << nestedModel << "] has no canonical link\n";
      continue;
    }

    auto nestedCanonicalLink = nestedModelCanonicalLinkComp->Data();

    // skip links that are already marked as a link to be updated
    if (nestedCanonicalLink == _canonicalLink ||
        _linkFrameData.find(nestedCanonicalLink) != _linkFrameData.end())
      continue;

    // mark this canonical link as one that needs to be updated so that all of
    // the models that have this canonical link are updated
    physics::FrameData3d canonicalLinkFrameData;
    if (!this->GetFrameDataRelativeToWorld(nestedCanonicalLink,
          canonicalLinkFrameData))
      continue;

    _linkFrameData[nestedCanonicalLink] = canonicalLinkFrameData;
  }
}

//////////////////////////////////////////////////
bool PhysicsPrivate::GetFrameDataRelativeToWorld(const Entity _entity,
    physics::FrameData3d &_data)
{
  auto entityPhys = this->entityLinkMap.Get(_entity);
  if (nullptr == entityPhys)
  {
    // Suppress error message if the link has just been added to the model.
    if (this->linkAddedToModel.find(_entity) == this->linkAddedToModel.end())
    {
      gzerr << "Internal error: entity [" << _entity
        << "] not in entity map" << std::endl;
    }
    return false;
  }

  _data = entityPhys->FrameDataRelativeToWorld();
  return true;
}

//////////////////////////////////////////////////
void PhysicsPrivate::UpdateSim(EntityComponentManager &_ecm,
    std::map<Entity, physics::FrameData3d> &_linkFrameData)
{
  GZ_PROFILE("PhysicsPrivate::UpdateSim");

  // Populate world components with default values
  _ecm.EachNew<components::World>(
      [&](const Entity &_entity,
        const components::World *)->bool
      {
        // If not provided by ECM, create component with values from physics if
        // those features are available
        auto collisionDetectorComp =
            _ecm.Component<components::PhysicsCollisionDetector>(_entity);
        if (!collisionDetectorComp)
        {
          auto collisionDetectorFeature =
              this->entityWorldMap.EntityCast<CollisionDetectorFeatureList>(
              _entity);
          if (collisionDetectorFeature)
          {
            _ecm.CreateComponent(_entity, components::PhysicsCollisionDetector(
                collisionDetectorFeature->GetCollisionDetector()));
          }
        }

        auto solverComp = _ecm.Component<components::PhysicsSolver>(_entity);
        if (!solverComp)
        {
          auto solverFeature =
              this->entityWorldMap.EntityCast<SolverFeatureList>(_entity);
          if (solverFeature)
          {
            _ecm.CreateComponent(_entity,
                components::PhysicsSolver(solverFeature->GetSolver()));
          }
        }

        return true;
      });

  GZ_PROFILE_BEGIN("Models");

  // make sure we have an up-to-date mapping of canonical links to their models
  this->canonicalLinkModelTracker.AddNewModels(_ecm);

  for (const auto &[linkEntity, frameData] : _linkFrameData)
  {
    // get a topological ordering of the models that have linkEntity as the
    // model's canonical link. If linkEntity isn't a canonical link for any
    // models, canonicalLinkModels will be empty
    auto canonicalLinkModels =
      this->canonicalLinkModelTracker.CanonicalLinkModels(linkEntity);

    // Update poses for all of the models that have this changed canonical link
    // (linkEntity). Since we have the models in topological order and
    // _linkFrameData stores links in topological order thanks to the ordering
    // of std::map (entity IDs are created in ascending order), this should
    // properly handle pose updates for nested models that share the same
    // canonical link.
    //
    // Nested models that don't share the same canonical link will also need to
    // be updated since these nested models have their pose saved w.r.t. their
    // parent model, which just experienced a pose update. The UpdateModelPose
    // method also handles this case.
    for (auto &modelEnt : canonicalLinkModels)
      this->UpdateModelPose(modelEnt, linkEntity, _ecm, _linkFrameData);
  }
  GZ_PROFILE_END();

  // Link poses, velocities...
  GZ_PROFILE_BEGIN("Links");
  for (const auto &[entity, frameData] : _linkFrameData)
  {
    GZ_PROFILE_BEGIN("Local pose");
    auto canonicalLink =
        _ecm.Component<components::CanonicalLink>(entity);

    const auto &worldPose = frameData.pose;
    const auto parentEntity = _ecm.ParentEntity(entity);

    if (!canonicalLink)
    {
      // Compute the relative pose of this link from the parent model
      auto parentModelPoseIt = this->modelWorldPoses.find(parentEntity);
      if (parentModelPoseIt == this->modelWorldPoses.end())
      {
        gzerr << "Internal error: parent model [" << parentEntity
              << "] does not have a world pose available for child entity["
              << entity << "]" << std::endl;
        continue;
      }
      const math::Pose3d &parentWorldPose = parentModelPoseIt->second;

      // Unlike canonical links, pose of regular links can move relative.
      // to the parent. Same for links inside nested models.
      auto pose = _ecm.Component<components::Pose>(entity);
      *pose = components::Pose(parentWorldPose.Inverse() *
                                math::eigen3::convert(worldPose));
      _ecm.SetChanged(entity, components::Pose::typeId,
          ComponentState::PeriodicChange);
    }
    GZ_PROFILE_END();

    // Populate world poses, velocities and accelerations of the link. For
    // now these components are updated only if another system has created
    // the corresponding component on the entity.
    auto worldPoseComp = _ecm.Component<components::WorldPose>(entity);
    if (worldPoseComp)
    {
      auto state =
          worldPoseComp->SetData(math::eigen3::convert(frameData.pose),
          this->pose3Eql) ?
          ComponentState::PeriodicChange :
          ComponentState::NoChange;
      _ecm.SetChanged(entity, components::WorldPose::typeId, state);
    }

    // Velocity in world coordinates
    auto worldLinVelComp =
        _ecm.Component<components::WorldLinearVelocity>(entity);
    if (worldLinVelComp)
    {
      auto state = worldLinVelComp->SetData(
            math::eigen3::convert(frameData.linearVelocity),
            this->vec3Eql) ?
            ComponentState::PeriodicChange :
            ComponentState::NoChange;
      _ecm.SetChanged(entity,
          components::WorldLinearVelocity::typeId, state);
    }

    // Angular velocity in world frame coordinates
    auto worldAngVelComp =
        _ecm.Component<components::WorldAngularVelocity>(entity);
    if (worldAngVelComp)
    {
      auto state = worldAngVelComp->SetData(
          math::eigen3::convert(frameData.angularVelocity),
          this->vec3Eql) ?
          ComponentState::PeriodicChange :
          ComponentState::NoChange;
      _ecm.SetChanged(entity,
          components::WorldAngularVelocity::typeId, state);
    }

    // Acceleration in world frame coordinates
    auto worldLinAccelComp =
        _ecm.Component<components::WorldLinearAcceleration>(entity);
    if (worldLinAccelComp)
    {
      auto state = worldLinAccelComp->SetData(
          math::eigen3::convert(frameData.linearAcceleration),
          this->vec3Eql) ?
          ComponentState::PeriodicChange :
          ComponentState::NoChange;
      _ecm.SetChanged(entity,
          components::WorldLinearAcceleration::typeId, state);
    }

    // Angular acceleration in world frame coordinates
    auto worldAngAccelComp =
        _ecm.Component<components::WorldAngularAcceleration>(entity);

    if (worldAngAccelComp)
    {
      auto state = worldAngAccelComp->SetData(
          math::eigen3::convert(frameData.angularAcceleration),
          this->vec3Eql) ?
          ComponentState::PeriodicChange :
          ComponentState::NoChange;
      _ecm.SetChanged(entity,
          components::WorldAngularAcceleration::typeId, state);
    }

    const Eigen::Matrix3d R_bs = worldPose.linear().transpose(); // NOLINT

    // Velocity in body-fixed frame coordinates
    auto bodyLinVelComp =
        _ecm.Component<components::LinearVelocity>(entity);
    if (bodyLinVelComp)
    {
      Eigen::Vector3d bodyLinVel = R_bs * frameData.linearVelocity;
      auto state =
          bodyLinVelComp->SetData(math::eigen3::convert(bodyLinVel),
          this->vec3Eql) ?
          ComponentState::PeriodicChange :
          ComponentState::NoChange;
      _ecm.SetChanged(entity, components::LinearVelocity::typeId, state);
    }

    // Angular velocity in body-fixed frame coordinates
    auto bodyAngVelComp =
        _ecm.Component<components::AngularVelocity>(entity);
    if (bodyAngVelComp)
    {
      Eigen::Vector3d bodyAngVel = R_bs * frameData.angularVelocity;
      auto state =
          bodyAngVelComp->SetData(math::eigen3::convert(bodyAngVel),
          this->vec3Eql) ?
          ComponentState::PeriodicChange :
          ComponentState::NoChange;
      _ecm.SetChanged(entity, components::AngularVelocity::typeId,
          state);
    }

    // Acceleration in body-fixed frame coordinates
    auto bodyLinAccelComp =
        _ecm.Component<components::LinearAcceleration>(entity);
    if (bodyLinAccelComp)
    {
      Eigen::Vector3d bodyLinAccel = R_bs * frameData.linearAcceleration;
      auto state =
          bodyLinAccelComp->SetData(math::eigen3::convert(bodyLinAccel),
          this->vec3Eql)?
          ComponentState::PeriodicChange :
          ComponentState::NoChange;
      _ecm.SetChanged(entity, components::LinearAcceleration::typeId,
          state);
    }

    // Angular acceleration in world frame coordinates
    auto bodyAngAccelComp =
        _ecm.Component<components::AngularAcceleration>(entity);
    if (bodyAngAccelComp)
    {
      Eigen::Vector3d bodyAngAccel = R_bs * frameData.angularAcceleration;
      auto state =
          bodyAngAccelComp->SetData(math::eigen3::convert(bodyAngAccel),
          this->vec3Eql) ?
          ComponentState::PeriodicChange :
          ComponentState::NoChange;
      _ecm.SetChanged(entity, components::AngularAcceleration::typeId,
          state);
    }
  }
  GZ_PROFILE_END();

  // pose/velocity/acceleration of non-link entities such as sensors /
  // collisions. These get updated only if another system has created
  // the component for the entity.
  // Populated components:
  // * WorldPose
  // * WorldLinearVelocity
  // * AngularVelocity
  // * LinearAcceleration

  GZ_PROFILE_BEGIN("Sensors / collisions");
  // world pose
  _ecm.Each<components::Pose, components::WorldPose,
            components::ParentEntity>(
      [&](const Entity &,
          const components::Pose *_pose, components::WorldPose *_worldPose,
          const components::ParentEntity *_parent)->bool
      {
        // check if parent entity is a link, e.g. entity is sensor / collision
        if (auto linkPhys = this->entityLinkMap.Get(_parent->Data()))
        {
          const auto entityFrameData =
              this->LinkFrameDataAtOffset(linkPhys, _pose->Data());

          *_worldPose = components::WorldPose(
              math::eigen3::convert(entityFrameData.pose));
        }

        return true;
      });

  // world linear velocity
  _ecm.Each<components::Pose, components::WorldLinearVelocity,
            components::ParentEntity>(
      [&](const Entity &,
          const components::Pose *_pose,
          components::WorldLinearVelocity *_worldLinearVel,
          const components::ParentEntity *_parent)->bool
      {
        // check if parent entity is a link, e.g. entity is sensor / collision
        if (auto linkPhys = this->entityLinkMap.Get(_parent->Data()))
        {
          const auto entityFrameData =
              this->LinkFrameDataAtOffset(linkPhys, _pose->Data());

          // set entity world linear velocity
          *_worldLinearVel = components::WorldLinearVelocity(
              math::eigen3::convert(entityFrameData.linearVelocity));
        }

        return true;
      });

  // body linear velocity
  _ecm.Each<components::Pose, components::LinearVelocity,
            components::ParentEntity>(
    [&](const Entity&, const components::Pose *_pose,
        components::LinearVelocity *_linearVel,
        const components::ParentEntity *_parent)->bool
    {
      // check if parent entity is a link, e.g. entity is sensor / collision
      if (auto linkPhys = this->entityLinkMap.Get(_parent->Data()))
      {
        const auto entityFrameData =
            this->LinkFrameDataAtOffset(linkPhys, _pose->Data());

        auto entityWorldPose = math::eigen3::convert(entityFrameData.pose);
        math::Vector3d entityWorldLinearVel =
            math::eigen3::convert(entityFrameData.linearVelocity);

        auto entityBodyLinearVel =
            entityWorldPose.Rot().RotateVectorReverse(entityWorldLinearVel);
        *_linearVel = components::LinearVelocity(entityBodyLinearVel);
      }

      return true;
    });

  // world angular velocity
  _ecm.Each<components::Pose, components::WorldAngularVelocity,
            components::ParentEntity>(
      [&](const Entity&,
          const components::Pose *_pose,
          components::WorldAngularVelocity *_worldAngularVel,
          const components::ParentEntity *_parent)->bool
      {
        // check if parent entity is a link, e.g. entity is sensor / collision
        if (auto linkPhys = this->entityLinkMap.Get(_parent->Data()))
        {
          const auto entityFrameData =
              this->LinkFrameDataAtOffset(linkPhys, _pose->Data());

          // set entity world angular velocity
          *_worldAngularVel = components::WorldAngularVelocity(
              math::eigen3::convert(entityFrameData.angularVelocity));
        }

        return true;
      });

  // body angular velocity
  _ecm.Each<components::Pose, components::AngularVelocity,
            components::ParentEntity>(
      [&](const Entity &,
          const components::Pose *_pose,
          components::AngularVelocity *_angularVel,
          const components::ParentEntity *_parent)->bool
      {
        // check if parent entity is a link, e.g. entity is sensor / collision
        if (auto linkPhys = this->entityLinkMap.Get(_parent->Data()))
        {
          const auto entityFrameData =
              this->LinkFrameDataAtOffset(linkPhys, _pose->Data());

          auto entityWorldPose = math::eigen3::convert(entityFrameData.pose);
          math::Vector3d entityWorldAngularVel =
              math::eigen3::convert(entityFrameData.angularVelocity);

          auto entityBodyAngularVel =
              entityWorldPose.Rot().RotateVectorReverse(entityWorldAngularVel);
          *_angularVel = components::AngularVelocity(entityBodyAngularVel);
        }

        return true;
      });

  // world linear acceleration
  _ecm.Each<components::Pose, components::WorldLinearAcceleration,
            components::ParentEntity>(
      [&](const Entity &,
          const components::Pose *_pose,
          components::WorldLinearAcceleration *_worldLinearAcc,
          const components::ParentEntity *_parent)->bool
      {
        if (auto linkPhys = this->entityLinkMap.Get(_parent->Data()))
        {
          const auto entityFrameData =
              this->LinkFrameDataAtOffset(linkPhys, _pose->Data());

          // set entity world linear acceleration
          *_worldLinearAcc = components::WorldLinearAcceleration(
              math::eigen3::convert(entityFrameData.linearAcceleration));
        }

        return true;
      });

  // body linear acceleration
  _ecm.Each<components::Pose, components::LinearAcceleration,
            components::ParentEntity>(
      [&](const Entity &,
          const components::Pose *_pose,
          components::LinearAcceleration *_linearAcc,
          const components::ParentEntity *_parent)->bool
      {
        if (auto linkPhys = this->entityLinkMap.Get(_parent->Data()))
        {
          const auto entityFrameData =
              this->LinkFrameDataAtOffset(linkPhys, _pose->Data());

          auto entityWorldPose = math::eigen3::convert(entityFrameData.pose);
          math::Vector3d entityWorldLinearAcc =
              math::eigen3::convert(entityFrameData.linearAcceleration);

          auto entityBodyLinearAcc =
              entityWorldPose.Rot().RotateVectorReverse(entityWorldLinearAcc);
          *_linearAcc = components::LinearAcceleration(entityBodyLinearAcc);
        }

        return true;
      });

  // world angular acceleration
  _ecm.Each<components::Pose, components::WorldAngularAcceleration,
            components::ParentEntity>(
      [&](const Entity &,
          const components::Pose *_pose,
          components::WorldAngularAcceleration *_worldAngularAcc,
          const components::ParentEntity *_parent)->bool
      {
        if (auto linkPhys = this->entityLinkMap.Get(_parent->Data()))
        {
          const auto entityFrameData =
              this->LinkFrameDataAtOffset(linkPhys, _pose->Data());

          // set entity world angular acceleration
          *_worldAngularAcc = components::WorldAngularAcceleration(
              math::eigen3::convert(entityFrameData.angularAcceleration));
        }

        return true;
      });

  // body angular acceleration
  _ecm.Each<components::Pose, components::AngularAcceleration,
            components::ParentEntity>(
      [&](const Entity &,
          const components::Pose *_pose,
          components::AngularAcceleration *_angularAcc,
          const components::ParentEntity *_parent)->bool
      {
        if (auto linkPhys = this->entityLinkMap.Get(_parent->Data()))
        {
          const auto entityFrameData =
              this->LinkFrameDataAtOffset(linkPhys, _pose->Data());

          auto entityWorldPose = math::eigen3::convert(entityFrameData.pose);
          math::Vector3d entityWorldAngularAcc =
              math::eigen3::convert(entityFrameData.angularAcceleration);

          auto entityBodyAngularAcc =
              entityWorldPose.Rot().RotateVectorReverse(entityWorldAngularAcc);
          *_angularAcc = components::AngularAcceleration(entityBodyAngularAcc);
        }

        return true;
      });
  GZ_PROFILE_END();

  // Clear reset components
  GZ_PROFILE_BEGIN("Clear / reset components");
  std::vector<Entity> entitiesPositionReset;
  _ecm.Each<components::JointPositionReset>(
      [&](const Entity &_entity, components::JointPositionReset *) -> bool
      {
        entitiesPositionReset.push_back(_entity);
        return true;
      });

  for (const auto entity : entitiesPositionReset)
  {
    _ecm.RemoveComponent<components::JointPositionReset>(entity);
  }

  std::vector<Entity> entitiesVelocityReset;
  _ecm.Each<components::JointVelocityReset>(
      [&](const Entity &_entity, components::JointVelocityReset *) -> bool
      {
        entitiesVelocityReset.push_back(_entity);
        return true;
      });

  for (const auto entity : entitiesVelocityReset)
  {
    _ecm.RemoveComponent<components::JointVelocityReset>(entity);
  }

  std::vector<Entity> entitiesCustomContactSurface;
  _ecm.Each<components::EnableContactSurfaceCustomization>(
      [&](const Entity &_entity,
      components::EnableContactSurfaceCustomization *) -> bool
      {
        entitiesCustomContactSurface.push_back(_entity);
        return true;
      });

  for (const auto entity : entitiesCustomContactSurface)
  {
    _ecm.RemoveComponent<components::EnableContactSurfaceCustomization>(entity);
  }

  // Clear pending commands
  _ecm.Each<components::JointForceCmd>(
      [&](const Entity &, components::JointForceCmd *_force) -> bool
      {
        std::fill(_force->Data().begin(), _force->Data().end(), 0.0);
        return true;
      });

  _ecm.Each<components::ExternalWorldWrenchCmd >(
      [&](const Entity &, components::ExternalWorldWrenchCmd *_wrench) -> bool
      {
        _wrench->Data().Clear();
        return true;
      });

  _ecm.Each<components::JointPositionLimitsCmd>(
      [&](const Entity &, components::JointPositionLimitsCmd *_limits) -> bool
      {
        _limits->Data().clear();
        return true;
      });

  _ecm.Each<components::JointVelocityLimitsCmd>(
      [&](const Entity &, components::JointVelocityLimitsCmd *_limits) -> bool
      {
        _limits->Data().clear();
        return true;
      });

  _ecm.Each<components::JointEffortLimitsCmd>(
      [&](const Entity &, components::JointEffortLimitsCmd *_limits) -> bool
      {
        _limits->Data().clear();
        return true;
      });

  _ecm.Each<components::JointVelocityCmd>(
      [&](const Entity &, components::JointVelocityCmd *_vel) -> bool
      {
        std::fill(_vel->Data().begin(), _vel->Data().end(), 0.0);
        return true;
      });

  _ecm.Each<components::SlipComplianceCmd>(
      [&](const Entity &, components::SlipComplianceCmd *_slip) -> bool
      {
        std::fill(_slip->Data().begin(), _slip->Data().end(), 0.0);
        return true;
      });
  GZ_PROFILE_END();

  _ecm.Each<components::AngularVelocityCmd>(
      [&](const Entity &, components::AngularVelocityCmd *_vel) -> bool
      {
        _vel->Data() = math::Vector3d::Zero;
        return true;
      });

  _ecm.Each<components::LinearVelocityCmd>(
      [&](const Entity &, components::LinearVelocityCmd *_vel) -> bool
      {
        _vel->Data() = math::Vector3d::Zero;
        return true;
      });

  // Update joint positions
  GZ_PROFILE_BEGIN("Joints");
  _ecm.Each<components::Joint, components::JointPosition>(
      [&](const Entity &_entity, components::Joint *,
          components::JointPosition *_jointPos) -> bool
      {
        if (auto jointPhys = this->entityJointMap.Get(_entity))
        {
          _jointPos->Data().resize(jointPhys->GetDegreesOfFreedom());
          for (std::size_t i = 0; i < jointPhys->GetDegreesOfFreedom(); ++i)
          {
            _jointPos->Data()[i] = jointPhys->GetPosition(i);
          }
          _ecm.SetChanged(_entity, components::JointPosition::typeId,
              ComponentState::PeriodicChange);
        }
        return true;
      });

  // Update joint Velocities
  _ecm.Each<components::Joint, components::JointVelocity>(
      [&](const Entity &_entity, components::Joint *,
          components::JointVelocity *_jointVel) -> bool
      {
        if (auto jointPhys = this->entityJointMap.Get(_entity))
        {
          _jointVel->Data().resize(jointPhys->GetDegreesOfFreedom());
          for (std::size_t i = 0; i < jointPhys->GetDegreesOfFreedom();
               ++i)
          {
            _jointVel->Data()[i] = jointPhys->GetVelocity(i);
          }
        }
        return true;
      });
  GZ_PROFILE_END();

  // Update joint transmitteds
  _ecm.Each<components::Joint, components::JointTransmittedWrench>(
      [&](const Entity &_entity, components::Joint *,
          components::JointTransmittedWrench *_wrench) -> bool
      {
        auto jointPhys =
            this->entityJointMap
                .EntityCast<JointGetTransmittedWrenchFeatureList>(_entity);
        if (jointPhys)
        {
          const auto &jointWrench = jointPhys->GetTransmittedWrench();

          msgs::Wrench wrenchData;
          msgs::Set(wrenchData.mutable_torque(),
                    math::eigen3::convert(jointWrench.torque));
          msgs::Set(wrenchData.mutable_force(),
                    math::eigen3::convert(jointWrench.force));
          const auto state =
              _wrench->SetData(wrenchData, this->wrenchEql)
                  ? ComponentState::PeriodicChange
                  : ComponentState::NoChange;
          _ecm.SetChanged(_entity, components::JointTransmittedWrench::typeId,
                          state);
        }
        else
        {
          static bool informed{false};
          if (!informed)
          {
            gzdbg
                << "Attempting to get joint transmitted wrenches, but the "
                   "physics engine doesn't support this feature. Values in the "
                   "JointTransmittedWrench component will not be meaningful."
                << std::endl;
            informed = true;
          }
        }
        return true;
      });

  // TODO(louise) Skip this if there are no collision features
  this->UpdateCollisions(_ecm);
}  // NOLINT readability/fn_size
// TODO (azeey) Reduce size of function and remove the NOLINT above

//////////////////////////////////////////////////
void PhysicsPrivate::UpdateCollisions(EntityComponentManager &_ecm)
{
  GZ_PROFILE("PhysicsPrivate::UpdateCollisions");
  // Quit early if the ContactData component hasn't been created. This means
  // there are no systems that need contact information
  if (!_ecm.HasComponentType(components::ContactSensorData::typeId))
    return;

  // TODO(addisu) If systems are assumed to only have one world, we should
  // capture the world Entity in a Configure call
  Entity worldEntity = _ecm.EntityByComponents(components::World());

  if (worldEntity == kNullEntity)
  {
    gzerr << "Missing world entity.\n";
    return;
  }

  if (!this->entityWorldMap.HasEntity(worldEntity))
  {
    gzwarn << "Failed to find world [" << worldEntity << "]." << std::endl;
    return;
  }

  auto worldCollisionFeature =
      this->entityWorldMap.EntityCast<ContactFeatureList>(worldEntity);
  if (!worldCollisionFeature)
  {
    static bool informed{false};
    if (!informed)
    {
      gzdbg << "Attempting process contacts, but the physics "
             << "engine doesn't support contact features. "
             << "Contacts won't be computed."
             << std::endl;
      informed = true;
    }
    return;
  }

  // Using ExtraContactData to expose contact Norm, Force & Depth
  using Policy = physics::FeaturePolicy3d;
  using GCFeature = physics::GetContactsFromLastStepFeature;
  using ExtraContactData = GCFeature::ExtraContactDataT<Policy>;

  // A contact is described by a contactPoint and the corresponding
  // extraContactData which we bundle in a pair data structure
  using ContactData = std::pair<const WorldShapeType::ContactPoint *,
                                const ExtraContactData *>;
  // Each contact object we get from gz-physics contains the EntityPtrs of the
  // two colliding entities and other data about the contact such as the
  // position and extra contact date (wrench, normal and penetration depth).
  // This map groups contacts so that it is easy to query all the
  // contacts of one entity.
  using EntityContactMap = std::unordered_map<Entity, std::deque<ContactData>>;

  // This data structure is essentially a mapping between a pair of entities and
  // a list of pointers to their contact object. We use a map inside a map to
  // create msgs::Contact objects conveniently later on.
  std::unordered_map<Entity, EntityContactMap> entityContactMap;

  // Note that we are temporarily storing pointers to elements in this
  // ("allContacts") container. Thus, we must make sure it doesn't get destroyed
  // until the end of this function.
  auto allContacts = worldCollisionFeature->GetContactsFromLastStep();

  for (const auto &contactComposite : allContacts)
  {
    const auto &contactPoint =
        contactComposite.Get<WorldShapeType::ContactPoint>();
    const auto &extraContactData = contactComposite.Query<ExtraContactData>();
    auto coll1Entity = this->entityCollisionMap.GetByPhysicsId(
        contactPoint.collision1->EntityID());
    auto coll2Entity = this->entityCollisionMap.GetByPhysicsId(
        contactPoint.collision2->EntityID());

    if (coll1Entity != kNullEntity && coll2Entity != kNullEntity)
    {
      ContactData data = std::make_pair(&contactPoint, extraContactData);
      entityContactMap[coll1Entity][coll2Entity].push_back(data);
      entityContactMap[coll2Entity][coll1Entity].push_back(data);
    }
  }

  // Go through each collision entity that has a ContactData component and
  // set the component value to the list of contacts that correspond to
  // the collision entity
  _ecm.Each<components::Collision, components::ContactSensorData>(
      [&](const Entity &_collEntity1, components::Collision *,
          components::ContactSensorData *_contacts) -> bool
      {
        msgs::Contacts contactsComp;
        if (entityContactMap.find(_collEntity1) == entityContactMap.end())
        {
          // Clear the last contact data
          auto state = _contacts->SetData(contactsComp,
            this->contactsEql) ?
            ComponentState::PeriodicChange :
            ComponentState::NoChange;
          _ecm.SetChanged(
            _collEntity1, components::ContactSensorData::typeId, state);
          return true;
        }

        const auto &contactMap = entityContactMap[_collEntity1];

        for (const auto &[collEntity2, contactData] : contactMap)
        {
          msgs::Contact *contactMsg = contactsComp.add_contact();
          contactMsg->mutable_collision1()->set_id(_collEntity1);
          contactMsg->mutable_collision2()->set_id(collEntity2);
          if (this->contactsEntityNames)
          {
            contactMsg->mutable_collision1()->set_name(
              removeParentScope(scopedName(_collEntity1, _ecm, "::", 0), "::"));
            contactMsg->mutable_collision2()->set_name(
              removeParentScope(scopedName(collEntity2, _ecm, "::", 0), "::"));
          }
          for (const auto &contact : contactData)
          {
            auto *position = contactMsg->add_position();
            position->set_x(contact.first->point.x());
            position->set_y(contact.first->point.y());
            position->set_z(contact.first->point.z());

            // Check if the extra contact data exists,
            // since not all physics engines support it.
            // Then, fill the msg with extra data.
            if(contact.second != nullptr)
            {
              auto *normal = contactMsg->add_normal();
              normal->set_x(contact.second->normal.x());
              normal->set_y(contact.second->normal.y());
              normal->set_z(contact.second->normal.z());

              auto *wrench = contactMsg->add_wrench();
              auto *body1Wrench = wrench->mutable_body_1_wrench();
              auto *body1Force = body1Wrench->mutable_force();
              body1Force->set_x(contact.second->force.x());
              body1Force->set_y(contact.second->force.y());
              body1Force->set_z(contact.second->force.z());

              // The force on the second body is equal and opposite
              auto *body2Wrench = wrench->mutable_body_2_wrench();
              auto *body2Force = body2Wrench->mutable_force();
              body2Force->set_x(-contact.second->force.x());
              body2Force->set_y(-contact.second->force.y());
              body2Force->set_z(-contact.second->force.z());

              contactMsg->add_depth(contact.second->depth);
            }
          }
        }

        auto state = _contacts->SetData(contactsComp,
          this->contactsEql) ?
          ComponentState::PeriodicChange :
          ComponentState::NoChange;
        _ecm.SetChanged(
          _collEntity1, components::ContactSensorData::typeId, state);

        return true;
      });
}

//////////////////////////////////////////////////
physics::FrameData3d PhysicsPrivate::LinkFrameDataAtOffset(
      const LinkPtrType &_link, const math::Pose3d &_pose) const
{
  physics::FrameData3d parent;
  parent.pose = math::eigen3::convert(_pose);
  physics::RelativeFrameData3d relFrameData(_link->GetFrameID(), parent);
  return this->engine->Resolve(relFrameData, physics::FrameID::World());
}

//////////////////////////////////////////////////
void PhysicsPrivate::EnableContactSurfaceCustomization(const Entity &_world)
{
  // allow customization of contact joint surface parameters
  auto setContactPropertiesCallbackFeature =
    this->entityWorldMap.EntityCast<
      SetContactPropertiesCallbackFeatureList>(_world);
  if (!setContactPropertiesCallbackFeature)
    return;

  using Policy = physics::FeaturePolicy3d;
  using Feature = physics::SetContactPropertiesCallbackFeature;
  using FeatureList = SetContactPropertiesCallbackFeatureList;
  using GCFeature = physics::GetContactsFromLastStepFeature;
  using GCFeatureWorld = GCFeature::World<Policy, FeatureList>;
  using ContactPoint = GCFeatureWorld::ContactPoint;
  using ExtraContactData = GCFeature::ExtraContactDataT<Policy>;

  const auto callbackID = "gz::sim::systems::Physics";
  setContactPropertiesCallbackFeature->AddContactPropertiesCallback(
    callbackID,
    [this, _world](const GCFeatureWorld::Contact &_contact,
      const size_t _numContactsOnCollision,
      Feature::ContactSurfaceParams<Policy> &_params)
      {
        const auto &contact = _contact.Get<ContactPoint>();
        auto coll1Entity = this->entityCollisionMap.GetByPhysicsId(
          contact.collision1->EntityID());
        auto coll2Entity = this->entityCollisionMap.GetByPhysicsId(
          contact.collision2->EntityID());

        // check if at least one of the entities wants contact surface
        // customization
        if (this->customContactSurfaceEntities[_world].find(coll1Entity) ==
          this->customContactSurfaceEntities[_world].end() &&
          this->customContactSurfaceEntities[_world].find(coll2Entity) ==
          this->customContactSurfaceEntities[_world].end())
        {
          return;
        }

        std::optional<math::Vector3d> force;
        std::optional<math::Vector3d> normal;
        std::optional<double> depth;
        const auto* extraData = _contact.Query<ExtraContactData>();
        if (extraData != nullptr)
        {
          force = math::eigen3::convert(extraData->force);
          normal = math::eigen3::convert(extraData->normal);
          depth = extraData->depth;
        }

        // broadcast the event that we want to collect the customized
        // contact surface properties; each connected client should
        // filter in the callback to treat just the entities it knows
        this->eventManager->
          Emit<events::CollectContactSurfaceProperties>(
            coll1Entity, coll2Entity, math::eigen3::convert(contact.point),
            force, normal, depth, _numContactsOnCollision, _params);
      }
  );

  this->worldContactCallbackIDs[_world] = callbackID;

  gzmsg << "Enabled contact surface customization for world entity [" << _world
         << "]" << std::endl;
}


//////////////////////////////////////////////////
void PhysicsPrivate::DisableContactSurfaceCustomization(const Entity &_world)
{
  if (this->worldContactCallbackIDs.find(_world) ==
      this->worldContactCallbackIDs.end())
  {
    return;
  }

  auto setContactPropertiesCallbackFeature =
    this->entityWorldMap.EntityCast<
      SetContactPropertiesCallbackFeatureList>(_world);
  if (!setContactPropertiesCallbackFeature)
    return;

  setContactPropertiesCallbackFeature->
   RemoveContactPropertiesCallback(this->worldContactCallbackIDs[_world]);

  gzmsg << "Disabled contact surface customization for world entity ["
         << _world << "]" << std::endl;
}

GZ_ADD_PLUGIN(Physics,
                    System,
                    Physics::ISystemConfigure,
                    Physics::ISystemReset,
                    Physics::ISystemUpdate)

GZ_ADD_PLUGIN_ALIAS(Physics, "gz::sim::systems::Physics")

// TODO(CH3): Deprecated, remove on version 8
GZ_ADD_PLUGIN_ALIAS(Physics, "ignition::gazebo::systems::Physics")<|MERGE_RESOLUTION|>--- conflicted
+++ resolved
@@ -1306,7 +1306,24 @@
           link.SetInertial(inertial->Data());
         }
 
-<<<<<<< HEAD
+        // get link gravity
+        const components::Gravity *gravity =
+            _ecm.Component<components::Gravity>(_entity);
+        if (nullptr != gravity)
+        {
+          // Entity has a gravity component that is all zeros when
+          // <gravity> is set to false
+          // See SdfEntityCreator::CreateEntities()
+          if (gravity->Data() == math::Vector3d::Zero)
+          {
+            link.SetEnableGravity(false);
+          }
+          else
+          {
+            link.SetEnableGravity(true);
+          }
+        }
+
         auto constructLinkFeature =
           this->entityModelMap.EntityCast<ConstructSdfLinkFeatureList>(
             _parent->Data());
@@ -1325,27 +1342,6 @@
         }
 
         auto linkPtrPhys = constructLinkFeature->ConstructLink(link);
-=======
-        // get link gravity
-        const components::Gravity *gravity =
-            _ecm.Component<components::Gravity>(_entity);
-        if (nullptr != gravity)
-        {
-          // Entity has a gravity component that is all zeros when
-          // <gravity> is set to false
-          // See SdfEntityCreator::CreateEntities()
-          if (gravity->Data() == math::Vector3d::Zero)
-          {
-            link.SetEnableGravity(false);
-          }
-          else
-          {
-            link.SetEnableGravity(true);
-          }
-        }
-
-        auto linkPtrPhys = modelPtrPhys->ConstructLink(link);
->>>>>>> 45239e9e
         this->entityLinkMap.AddEntity(_entity, linkPtrPhys);
         this->topLevelModelMap.insert(std::make_pair(_entity,
             topLevelModel(_entity, _ecm)));
