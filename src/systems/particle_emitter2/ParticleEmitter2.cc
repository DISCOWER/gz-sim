/*
 * Copyright (C) 2021 Open Source Robotics Foundation
 *
 * Licensed under the Apache License, Version 2.0 (the "License");
 * you may not use this file except in compliance with the License.
 * You may obtain a copy of the License at
 *
 *     http://www.apache.org/licenses/LICENSE-2.0
 *
 * Unless required by applicable law or agreed to in writing, software
 * distributed under the License is distributed on an "AS IS" BASIS,
 * WITHOUT WARRANTIES OR CONDITIONS OF ANY KIND, either express or implied.
 * See the License for the specific language governing permissions and
 * limitations under the License.
 *
 */

#include <gz/msgs/particle_emitter.pb.h>
#include <gz/msgs/particle_emitter_v.pb.h>

#include <map>
#include <mutex>
#include <string>
#include <vector>

#include <gz/common/Profiler.hh>
#include <gz/msgs/Utility.hh>
#include <gz/plugin/Register.hh>
#include <gz/transport/Node.hh>

#include <gz/sim/components/Name.hh>
#include <gz/sim/components/ParentEntity.hh>
#include <gz/sim/components/ParticleEmitter.hh>
#include <gz/sim/components/Pose.hh>
#include <gz/sim/Util.hh>
#include "ParticleEmitter2.hh"

using namespace std::chrono_literals;

using namespace gz;
using namespace sim;
using namespace systems;

// Private data class.
class gz::sim::systems::ParticleEmitter2Private
{
  /// \brief Callback for receiving particle emitter commands.
  /// \param[in] _msg Particle emitter message.
  public: void OnCmd(const gz::msgs::ParticleEmitter &_msg,
              const transport::MessageInfo &_info);

  public: bool EmittersService(gz::msgs::ParticleEmitter_V &_res);

  /// \brief The transport node.
  public: gz::transport::Node node;

  /// \brief Map of topic name to particle emitter entity.
  public: std::map<std::string, Entity> emitterTopicMap;

  /// \brief Map of Entity to particle emitter command requested externally.
  public: std::map<Entity, gz::msgs::ParticleEmitter> userCmd;

  /// \brief A mutex to protect the user command.
  public: std::mutex mutex;

  /// \brief Protects serviceMsg.
  public: std::mutex serviceMutex;

  /// \brief Filled on demand for the emitter service.
  public: msgs::ParticleEmitter_V serviceMsg;
};

//////////////////////////////////////////////////
void ParticleEmitter2Private::OnCmd(const msgs::ParticleEmitter &_msg,
    const transport::MessageInfo &_info)
{
  std::lock_guard<std::mutex> lock(this->mutex);
  std::map<std::string, Entity>::const_iterator iter =
    this->emitterTopicMap.find(_info.Topic());
  if (iter != this->emitterTopicMap.end())
  {
    this->userCmd[iter->second].CopyFrom(_msg);
  }
  else
  {
    gzwarn << "Topic[" << _info.Topic() << "] is not known to the particle "
      "emitter system. The requested command will be ignored.\n";
  }
}

//////////////////////////////////////////////////
bool ParticleEmitter2Private::EmittersService(
    gz::msgs::ParticleEmitter_V &_res)
{
  _res.Clear();

  std::scoped_lock<std::mutex> lock(this->serviceMutex);
  _res.CopyFrom(this->serviceMsg);
  return true;
}

//////////////////////////////////////////////////
ParticleEmitter2::ParticleEmitter2()
  : System(), dataPtr(std::make_unique<ParticleEmitter2Private>())
{
}

//////////////////////////////////////////////////
void ParticleEmitter2::Configure(const Entity &_entity,
    const std::shared_ptr<const sdf::Element> & /*_sdf*/,
    EntityComponentManager &_ecm,
    EventManager & /*_eventMgr*/)
{
  // World
  const components::Name *name = _ecm.Component<components::Name>(_entity);
  if (name == nullptr)
  {
    gzerr << "World with id: " << _entity
           << " has no name. ParticleEmitter2 cannot create transport topics\n";
    return;
  }

  std::string emittersService = "/world/" + name->Data() + "/particle_emitters";
  if (this->dataPtr->node.Advertise(emittersService,
        &ParticleEmitter2Private::EmittersService, this->dataPtr.get()))
  {
    gzmsg << "Serving particle emitter information on ["
      << emittersService << "]" << std::endl;
  }
  else
  {
    gzerr << "Something went wrong, failed to advertise [" << emittersService
           << "]" << std::endl;
  }
}

//////////////////////////////////////////////////
void ParticleEmitter2::PreUpdate(const gz::sim::UpdateInfo &_info,
    gz::sim::EntityComponentManager &_ecm)
{
  GZ_PROFILE("ParticleEmitter2::PreUpdate");

  std::lock_guard<std::mutex> lock(this->dataPtr->mutex);

  // Create particle emitters
  {
    std::lock_guard<std::mutex> serviceLock(this->dataPtr->serviceMutex);
    _ecm.EachNew<components::ParticleEmitter, components::ParentEntity,
      components::Pose>(
      [&](const Entity &_entity,
          const components::ParticleEmitter *_emitter,
          const components::ParentEntity *_parent,
          const components::Pose *_pose)->bool
        {
          std::string topic;

          // Get the topic information from the header, which is currently a
          // hack to avoid breaking the particle_emitter.proto message.
          if (_emitter->Data().has_header())
          {
<<<<<<< HEAD
            for (const auto & data : _emitter->Data().header().data())
=======
            for (const auto &data : _emitter->Data().header().data())
>>>>>>> 85bab4c9
            {
              if (data.key() == "topic" && !data.value().empty())
              {
                topic = data.value(0);
              }
            }
          }

          // If a topic has not been specified, then generate topic based
          // on the scoped name.
          topic = !topic.empty() ? topic :
            topicFromScopedName(_entity, _ecm) + "/cmd";

          // Subscribe to the topic that receives particle emitter commands.
          if (!this->dataPtr->node.Subscribe(
                topic, &ParticleEmitter2Private::OnCmd, this->dataPtr.get()))
          {
            gzerr << "Error subscribing to topic [" << topic << "]. "
              << "Particle emitter will not receive updates." << std::endl;
            return false;
          }
          gzmsg << "Particle emitter["
            << scopedName(_entity, _ecm, "::", false) << "] subscribed "
            << "to command messages on topic[" << topic << "]\n";

          // Store the topic name so that we can apply user commands
          // correctly.
          this->dataPtr->emitterTopicMap[topic] = _entity;

          // Store the emitter information in the service message, which
          // can then be used in the particle_emitters service.
          msgs::ParticleEmitter *emitterMsg =
            this->dataPtr->serviceMsg.add_particle_emitter();
          emitterMsg->CopyFrom(_emitter->Data());
          msgs::Set(emitterMsg->mutable_pose(), _pose->Data());

          // Set the topic information if it was not set via SDF.
          if (!emitterMsg->has_header())
          {
            auto headerData = emitterMsg->mutable_header()->add_data();
            headerData->set_key("topic");
            headerData->add_value(topic);
          }

          // Set the particle emitter frame
          auto frameData = emitterMsg->mutable_header()->add_data();
          frameData->set_key("frame");
          frameData->add_value(
              removeParentScope(
                scopedName(_parent->Data(), _ecm, "::", false), "::"));

          return true;
        });
  }

  if (this->dataPtr->userCmd.empty() || _info.paused)
    return;

  // Process each command
<<<<<<< HEAD
  for (const auto & cmd : this->dataPtr->userCmd)
=======
  for (const auto &cmd : this->dataPtr->userCmd)
>>>>>>> 85bab4c9
  {
    // Create component.
    auto emitterComp = _ecm.Component<components::ParticleEmitterCmd>(
        cmd.first);
    if (!emitterComp)
    {
      _ecm.CreateComponent(cmd.first,
          components::ParticleEmitterCmd(cmd.second));
    }
    else
    {
      emitterComp->Data() = cmd.second;

      // Note: we process the cmd component in RenderUtil but if there is only
      // rendering on the gui side, it will not be able to remove the cmd
      // component from the ECM. It seems like adding OneTimeChange here will
      // make sure the cmd component is found again in Each call on GUI side.
      // todo(anyone) find a better way to process this cmd component in
      // RenderUtil.cc
      _ecm.SetChanged(cmd.first,
          components::ParticleEmitterCmd::typeId,
          ComponentState::OneTimeChange);
    }
  }
  this->dataPtr->userCmd.clear();
}

GZ_ADD_PLUGIN(ParticleEmitter2,
                    gz::sim::System,
                    ParticleEmitter2::ISystemConfigure,
                    ParticleEmitter2::ISystemPreUpdate)

GZ_ADD_PLUGIN_ALIAS(ParticleEmitter2,
                          "gz::sim::systems::ParticleEmitter2")

// TODO(CH3): Deprecated, remove on version 8
GZ_ADD_PLUGIN_ALIAS(ParticleEmitter2,
                          "ignition::gazebo::systems::ParticleEmitter2")<|MERGE_RESOLUTION|>--- conflicted
+++ resolved
@@ -158,11 +158,7 @@
           // hack to avoid breaking the particle_emitter.proto message.
           if (_emitter->Data().has_header())
           {
-<<<<<<< HEAD
-            for (const auto & data : _emitter->Data().header().data())
-=======
             for (const auto &data : _emitter->Data().header().data())
->>>>>>> 85bab4c9
             {
               if (data.key() == "topic" && !data.value().empty())
               {
@@ -222,11 +218,7 @@
     return;
 
   // Process each command
-<<<<<<< HEAD
-  for (const auto & cmd : this->dataPtr->userCmd)
-=======
   for (const auto &cmd : this->dataPtr->userCmd)
->>>>>>> 85bab4c9
   {
     // Create component.
     auto emitterComp = _ecm.Component<components::ParticleEmitterCmd>(
