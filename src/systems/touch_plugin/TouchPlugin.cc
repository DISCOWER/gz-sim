--- conflicted
+++ resolved
@@ -408,13 +408,8 @@
   }
 }
 
-<<<<<<< HEAD
 GZ_ADD_PLUGIN(TouchPlugin,
-                    gz::sim::System,
-=======
-IGNITION_ADD_PLUGIN(TouchPlugin,
                     System,
->>>>>>> 216d5a51
                     TouchPlugin::ISystemConfigure,
                     TouchPlugin::ISystemPreUpdate,
                     TouchPlugin::ISystemPostUpdate)
