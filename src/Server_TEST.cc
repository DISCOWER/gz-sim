--- conflicted
+++ resolved
@@ -278,21 +278,10 @@
   msgs::StringMsg rep;
   bool result{false};
   bool executed{false};
-<<<<<<< HEAD
-  int sleep{0};
-  int maxSleep{30};
-  while (!executed && sleep < maxSleep)
-  {
-    gzdbg << "Requesting /test/service" << std::endl;
-    executed = node.Request("/test/service", 100, rep, result);
-    sleep++;
-  }
-=======
   const std::string service = "/test/service";
   ASSERT_TRUE(test::waitForService(node, service));
-  igndbg << "Requesting " << service << std::endl;
+  gzdbg << "Requesting " << service << std::endl;
   executed = node.Request(service, 1000, rep, result);
->>>>>>> a00e3775
   EXPECT_TRUE(executed);
   EXPECT_TRUE(result);
   EXPECT_EQ("TestModelSystem", rep.data());
@@ -344,21 +333,10 @@
   msgs::StringMsg rep;
   bool result{false};
   bool executed{false};
-<<<<<<< HEAD
-  int sleep{0};
-  int maxSleep{30};
-  while (!executed && sleep < maxSleep)
-  {
-    gzdbg << "Requesting /test/service/sensor" << std::endl;
-    executed = node.Request("/test/service/sensor", 100, rep, result);
-    sleep++;
-  }
-=======
   const std::string service ="/test/service/sensor";
   ASSERT_TRUE(test::waitForService(node, service));
-  igndbg << "Requesting " << service << std::endl;
+  gzdbg << "Requesting " << service << std::endl;
   executed = node.Request(service, 1000, rep, result);
->>>>>>> a00e3775
   EXPECT_TRUE(executed);
   EXPECT_TRUE(result);
   EXPECT_EQ("TestSensorSystem", rep.data());
@@ -798,17 +776,8 @@
   const std::string service = "/server_control";
   ASSERT_TRUE(test::waitForService(node, service));
   // first, call with stop = false; the server should keep running
-<<<<<<< HEAD
-  while (!executed && sleep < maxSleep)
-  {
-    gzdbg << "Requesting /server_control" << std::endl;
-    executed = node.Request("/server_control", req, 100, res, result);
-    sleep++;
-  }
-=======
-  igndbg << "Requesting " << service << std::endl;
+  gzdbg << "Requesting " << service << std::endl;
   executed = node.Request(service, req, 1000, res, result);
->>>>>>> a00e3775
   EXPECT_TRUE(executed);
   EXPECT_TRUE(result);
   EXPECT_FALSE(res.data());
@@ -821,13 +790,8 @@
   // now call with stop = true; the server should stop
   req.set_stop(true);
 
-<<<<<<< HEAD
-  gzdbg << "Requesting /server_control" << std::endl;
-  executed = node.Request("/server_control", req, 100, res, result);
-=======
-  igndbg << "Requesting " << service << std::endl;
+  gzdbg << "Requesting " << service << std::endl;
   executed = node.Request(service, req, 1000, res, result);
->>>>>>> a00e3775
 
   EXPECT_TRUE(executed);
   EXPECT_TRUE(result);
@@ -966,18 +930,13 @@
 }
 
 /////////////////////////////////////////////////
-<<<<<<< HEAD
 TEST_P(ServerFixture, GZ_UTILS_TEST_DISABLED_ON_WIN32(ResourcePath))
 {
   common::setenv("GZ_SIM_RESOURCE_PATH",
-=======
-void testResourcePaths(const std::string &_envVariable)
-{
-  common::setenv(_envVariable,
->>>>>>> a00e3775
       (common::joinPaths(PROJECT_SOURCE_PATH, "test", "worlds:") +
        common::joinPaths(PROJECT_SOURCE_PATH,
            "test", "worlds", "models")).c_str());
+
   ServerConfig serverConfig;
   serverConfig.SetSdfFile("resource_paths.sdf");
   sim::Server server(serverConfig);
@@ -1057,36 +1016,16 @@
   EXPECT_TRUE(server.HasEntity("scheme_resource_uri"));
   EXPECT_TRUE(server.HasEntity("the_link"));
   EXPECT_TRUE(server.HasEntity("the_visual"));
-  common::unsetenv(_envVariable);
-}
-
-/////////////////////////////////////////////////
-TEST_P(ServerFixture, IGN_UTILS_TEST_DISABLED_ON_WIN32(ResourcePath))
-{
-<<<<<<< HEAD
+}
+
+/////////////////////////////////////////////////
+TEST_P(ServerFixture, GetResourcePaths)
+{
   common::setenv("GZ_SIM_RESOURCE_PATH",
-=======
-  SCOPED_TRACE("ResourcePaths");
-  testResourcePaths("IGN_GAZEBO_RESOURCE_PATH");
-}
-
-/////////////////////////////////////////////////
-TEST_P(ServerFixture,
-       IGN_UTILS_TEST_DISABLED_ON_WIN32(ResourcePathGzSimCompatibility))
-{
-  common::unsetenv("IGN_GAZEBO_RESOURCE_PATH");
-  SCOPED_TRACE("ResourcePathGzSimCompatibility");
-  testResourcePaths("GZ_SIM_RESOURCE_PATH");
-}
-
-/////////////////////////////////////////////////
-void testGetResourcePaths(const std::string &_envVariable)
-{
-  common::setenv(_envVariable,
->>>>>>> a00e3775
       std::string("/tmp/some/path") +
       common::SystemPaths::Delimiter() +
       std::string("/home/user/another_path"));
+
   ServerConfig serverConfig;
   sim::Server server(serverConfig);
 
@@ -1096,42 +1035,15 @@
   msgs::StringMsg_V res;
   bool result{false};
   bool executed{false};
-<<<<<<< HEAD
-  int sleep{0};
-  int maxSleep{30};
-  while (!executed && sleep < maxSleep)
-  {
-    gzdbg << "Requesting /gazebo/resource_paths/get" << std::endl;
-    executed = node.Request("/gazebo/resource_paths/get", 100, res, result);
-    sleep++;
-  }
-=======
   const std::string service = "/gazebo/resource_paths/get";
   ASSERT_TRUE(test::waitForService(node, service));
-  igndbg << "Requesting " << service << std::endl;
+  gzdbg << "Requesting " << service << std::endl;
   executed = node.Request(service, 1000, res, result);
->>>>>>> a00e3775
   EXPECT_TRUE(executed);
   EXPECT_TRUE(result);
   EXPECT_EQ(2, res.data_size());
   EXPECT_EQ("/tmp/some/path", res.data(0));
   EXPECT_EQ("/home/user/another_path", res.data(1));
-  common::unsetenv(_envVariable);
-}
-
-/////////////////////////////////////////////////
-TEST_P(ServerFixture, GetResourcePaths)
-{
-  SCOPED_TRACE("GetResourcePaths");
-  testGetResourcePaths("IGN_GAZEBO_RESOURCE_PATH");
-}
-
-/////////////////////////////////////////////////
-TEST_P(ServerFixture, GetResourcePathsGzSimCompatibility)
-{
-  common::unsetenv("IGN_GAZEBO_RESOURCE_PATH");
-  SCOPED_TRACE("GetResourcePathsGzSimCompatibility");
-  testGetResourcePaths("GZ_SIM_RESOURCE_PATH");
 }
 
 /////////////////////////////////////////////////
@@ -1231,20 +1143,10 @@
           bool executed{false};
 
           req.set_data(_uri);
-<<<<<<< HEAD
-          while (!executed && sleep < maxSleep)
-          {
-            gzdbg << "Requesting /gazebo/resource_paths/resolve" << std::endl;
-            executed = node.Request("/gazebo/resource_paths/resolve", req, 100,
-                res, result);
-            sleep++;
-          }
-=======
           const std::string service ="/gazebo/resource_paths/resolve";
           ASSERT_TRUE(test::waitForService(node, service));
-          igndbg << "Requesting " << service << std::endl;
+          gzdbg << "Requesting " << service << std::endl;
           executed = node.Request(service, req, 1000, res, result);
->>>>>>> a00e3775
           EXPECT_TRUE(executed);
           EXPECT_EQ(_found, result);
           EXPECT_EQ(_expected, res.data()) << "Expected[" << _expected
