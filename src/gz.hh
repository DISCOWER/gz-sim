/*
 * Copyright (C) 2019 Open Source Robotics Foundation
 *
 * Licensed under the Apache License, Version 2.0 (the "License");
 * you may not use this file except in compliance with the License.
 * You may obtain a copy of the License at
 *
 *     http://www.apache.org/licenses/LICENSE-2.0
 *
 * Unless required by applicable law or agreed to in writing, software
 * distributed under the License is distributed on an "AS IS" BASIS,
 * WITHOUT WARRANTIES OR CONDITIONS OF ANY KIND, either express or implied.
 * See the License for the specific language governing permissions and
 * limitations under the License.
 *
*/
#ifndef GZ_SIM_GZ_HH_
#define GZ_SIM_GZ_HH_

#include "gz/sim/Export.hh"

/// \brief External hook to read the library version.
/// \return C-string representing the version. Ex.: 0.1.2
extern "C" GZ_SIM_VISIBLE char *gzSimVersion();

/// \brief Get the Gazebo version header.
/// \return C-string containing the Gazebo version information.
extern "C" GZ_SIM_VISIBLE char *simVersionHeader();

/// \brief Set verbosity level
/// \param[in] _verbosity 0 to 4
extern "C" GZ_SIM_VISIBLE void cmdVerbosity(
    const char *_verbosity);

extern "C" GZ_SIM_VISIBLE const char *worldInstallDir();

/// \brief External hook to run simulation server.
/// \param[in] _sdfString SDF file to run, as a string.
/// \param[in] _iterations --iterations option
/// \param[in] _run -r option
/// \param[in] _hz -z option
/// \param[in] _levels --levels option
/// \param[in] _networkRole --network-role option
/// \param[in] _networkSecondaries --network-secondaries option
/// \param[in] _record --record option
/// \param[in] _recordPath --record-path option
/// \param[in] _recordResources --record-resources option
/// \param[in] _logOverwrite --log-overwrite option
/// \param[in] _logCompress --log-compress option
/// \param[in] _playback --playback option
/// \param[in] _physicsEngine --physics-engine option
/// \param[in] _renderEngineServer --render-engine-server option
/// \param[in] _renderEngineGui --render-engine-gui option
/// \param[in] _file Path to file being loaded
/// \param[in] _recordTopics Colon separated list of topics to record. Leave
/// \param[in] _waitGui Flag indicating whether the server waits until
/// it receives a world path from GUI.
/// null to record the default topics.
/// \param[in] _headless True if server rendering should run headless
<<<<<<< HEAD
/// \param[in] _seed --seed value to be used for random number generator.
=======
/// \param[in] _recordPeriod --record-period option
>>>>>>> 64c01fd3
/// \return 0 if successful, 1 if not.
extern "C" GZ_SIM_VISIBLE int runServer(const char *_sdfString,
    int _iterations, int _run, float _hz, int _levels,
    const char *_networkRole, int _networkSecondaries, int _record,
    const char *_recordPath, int _recordResources, int _logOverwrite,
    int _logCompress, const char *_playback,
    const char *_physicsEngine, const char *_renderEngineServer,
    const char *_renderEngineGui, const char *_file,
<<<<<<< HEAD
    const char *_recordTopics, int _waitGui, int _headless, int _seed);
=======
    const char *_recordTopics, int _waitGui, int _headless,
    float _recordPeriod);
>>>>>>> 64c01fd3

/// \brief External hook to run simulation GUI.
/// \param[in] _guiConfig Path to Gazebo GUI configuration file.
/// \param[in] _file The world file path passed as a command line argument.
/// If set, QuickStart Dialog will not be shown.
/// \param[in] _waitGui Flag indicating whether the server waits until
/// it receives a world path from GUI.
/// \param[in] _renderEngine --render-engine-gui option
/// \return 0 if successful, 1 if not.
extern "C" GZ_SIM_VISIBLE int runGui(const char *_guiConfig,
    const char *_file, int _waitGui, const char *_renderEngine);

/// \brief External hook to find or download a fuel world provided a URL.
/// \param[in] _pathToResource Path to the fuel world resource, ie,
/// https://staging-fuel.gazebosim.org/1.0/gmas/worlds/ShapesClone
/// \return C-string containing the path to the local world sdf file
extern "C" GZ_SIM_VISIBLE const char *findFuelResource(
    char *_pathToResource);

#endif<|MERGE_RESOLUTION|>--- conflicted
+++ resolved
@@ -57,11 +57,8 @@
 /// it receives a world path from GUI.
 /// null to record the default topics.
 /// \param[in] _headless True if server rendering should run headless
-<<<<<<< HEAD
+/// \param[in] _recordPeriod --record-period option
 /// \param[in] _seed --seed value to be used for random number generator.
-=======
-/// \param[in] _recordPeriod --record-period option
->>>>>>> 64c01fd3
 /// \return 0 if successful, 1 if not.
 extern "C" GZ_SIM_VISIBLE int runServer(const char *_sdfString,
     int _iterations, int _run, float _hz, int _levels,
@@ -70,12 +67,8 @@
     int _logCompress, const char *_playback,
     const char *_physicsEngine, const char *_renderEngineServer,
     const char *_renderEngineGui, const char *_file,
-<<<<<<< HEAD
-    const char *_recordTopics, int _waitGui, int _headless, int _seed);
-=======
     const char *_recordTopics, int _waitGui, int _headless,
-    float _recordPeriod);
->>>>>>> 64c01fd3
+    float _recordPeriod, int _seed);
 
 /// \brief External hook to run simulation GUI.
 /// \param[in] _guiConfig Path to Gazebo GUI configuration file.
