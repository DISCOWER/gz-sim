/*
 * Copyright (C) 2019 Open Source Robotics Foundation
 *
 * Licensed under the Apache License, Version 2.0 (the "License");
 * you may not use this file except in compliance with the License.
 * You may obtain a copy of the License at
 *
 *     http://www.apache.org/licenses/LICENSE-2.0
 *
 * Unless required by applicable law or agreed to in writing, software
 * distributed under the License is distributed on an "AS IS" BASIS,
 * WITHOUT WARRANTIES OR CONDITIONS OF ANY KIND, either express or implied.
 * See the License for the specific language governing permissions and
 * limitations under the License.
 *
*/

#include <gz/msgs/entity.pb.h>

#include <gz/common/Filesystem.hh>
#include <gz/common/Mesh.hh>
#include <gz/common/MeshManager.hh>
#include <gz/common/StringUtils.hh>
#include <gz/common/URI.hh>
#include <gz/common/Util.hh>
#include <gz/math/Helpers.hh>
#include <gz/math/Pose3.hh>
#include <gz/math/SphericalCoordinates.hh>
#include <gz/math/Vector3.hh>
#include <gz/transport/TopicUtils.hh>
#include <sdf/Types.hh>

#include <gz/fuel_tools/Interface.hh>
#include <gz/fuel_tools/ClientConfig.hh>

#include "gz/sim/components/Actor.hh"
#include "gz/sim/components/AngularVelocity.hh"
#include "gz/sim/components/Collision.hh"
#include "gz/sim/components/Environment.hh"
#include "gz/sim/components/Joint.hh"
#include "gz/sim/components/Light.hh"
#include "gz/sim/components/Link.hh"
#include "gz/sim/components/Model.hh"
#include "gz/sim/components/Name.hh"
#include "gz/sim/components/ParentEntity.hh"
#include "gz/sim/components/ParticleEmitter.hh"
#include "gz/sim/components/Projector.hh"
#include "gz/sim/components/Pose.hh"
#include "gz/sim/components/Sensor.hh"
#include "gz/sim/components/SphericalCoordinates.hh"
#include "gz/sim/components/Visual.hh"
#include "gz/sim/components/World.hh"
#include "gz/sim/components/LinearVelocity.hh"

#include "gz/sim/InstallationDirectories.hh"
#include "gz/sim/Util.hh"

namespace gz
{
namespace sim
{
// Inline bracket to help doxygen filtering.
inline namespace GZ_SIM_VERSION_NAMESPACE {
//////////////////////////////////////////////////
math::Pose3d worldPose(const Entity &_entity,
    const EntityComponentManager &_ecm)
{
  auto poseComp = _ecm.Component<components::Pose>(_entity);
  if (nullptr == poseComp)
  {
    gzwarn << "Trying to get world pose from entity [" << _entity
            << "], which doesn't have a pose component" << std::endl;
    return math::Pose3d();
  }

  // work out pose in world frame
  math::Pose3d pose = poseComp->Data();
  auto p = _ecm.Component<components::ParentEntity>(_entity);
  while (p)
  {
    // get pose of parent entity
    auto parentPose = _ecm.Component<components::Pose>(p->Data());
    if (!parentPose)
      break;
    // transform pose
    pose = parentPose->Data() * pose;
    // keep going up the tree
    p = _ecm.Component<components::ParentEntity>(p->Data());
  }
  return pose;
}

//////////////////////////////////////////////////
math::Vector3d relativeVel(const Entity &_entity,
    const EntityComponentManager &_ecm)
{
  auto poseComp = _ecm.Component<components::Pose>(_entity);
  if (nullptr == poseComp)
  {
    gzwarn << "Trying to get world pose from entity [" << _entity
            << "], which doesn't have a pose component" << std::endl;
    return math::Vector3d();
  }

  // work out pose in world frame
  math::Pose3d pose = poseComp->Data();
  auto p = _ecm.Component<components::ParentEntity>(_entity);
  while (p)
  {
    // get pose of parent entity
    auto parentPose = _ecm.Component<components::Pose>(p->Data());
    if (!parentPose)
      break;
    // transform pose
    pose = parentPose->Data() * pose;
    // keep going up the tree
    p = _ecm.Component<components::ParentEntity>(p->Data());
  }

  auto worldLinVel = _ecm.Component<components::WorldLinearVelocity>(_entity);
  if (nullptr == worldLinVel)
  {
    gzwarn << "Trying to get world velocity from entity [" << _entity
            << "], which doesn't have a velocity component" << std::endl;
    return math::Vector3d();
  }

  math::Vector3d vel = worldLinVel->Data();
  return pose.Rot().RotateVectorReverse(vel);
}

//////////////////////////////////////////////////
std::string scopedName(const Entity &_entity,
    const EntityComponentManager &_ecm, const std::string &_delim,
    bool _includePrefix)
{
  std::string result;

  auto entity = _entity;

  while (true)
  {
    // Get entity name
    auto nameComp = _ecm.Component<components::Name>(entity);
    if (nullptr == nameComp)
      break;
    auto name = nameComp->Data();

    // Get entity type
    std::string prefix = entityTypeStr(entity, _ecm);
    if (prefix.empty())
    {
      gzwarn << "Skipping entity [" << name
              << "] when generating scoped name, entity type not known."
              << std::endl;
    }

    auto parentComp = _ecm.Component<components::ParentEntity>(entity);
    if (!prefix.empty())
    {
      result.insert(0, name);
      if (_includePrefix)
      {
        result.insert(0, _delim);
        result.insert(0, prefix);
      }
    }

    if (nullptr == parentComp)
      break;

    if (!prefix.empty())
      result.insert(0, _delim);

    entity = parentComp->Data();
  }

  return result;
}

//////////////////////////////////////////////////
std::unordered_set<Entity> entitiesFromScopedName(
    const std::string &_scopedName, const EntityComponentManager &_ecm,
    Entity _relativeTo, const std::string &_delim)
{
  if (_delim.empty())
  {
    gzwarn << "Can't process scoped name [" << _scopedName
            << "] with empty delimiter." << std::endl;
    return {};
  }

  // Split names
  std::vector<std::string> names;
  size_t pos1 = 0;
  size_t pos2 = _scopedName.find(_delim);
  while (pos2 != std::string::npos)
  {
    names.push_back(_scopedName.substr(pos1, pos2 - pos1));
    pos1 = pos2 + _delim.length();
    pos2 = _scopedName.find(_delim, pos1);
  }
  names.push_back(_scopedName.substr(pos1, _scopedName.size()-pos1));

  // Holds current entities that match and is updated for each name
  std::vector<Entity> resVector;

  // If there's an entity we're relative to, treat it as the first level result
  if (_relativeTo != kNullEntity)
  {
    resVector = {_relativeTo};
  }

  for (const auto &name : names)
  {
    std::vector<Entity> current;
    if (resVector.empty())
    {
      current = _ecm.EntitiesByComponents(components::Name(name));
    }
    else
    {
      for (auto res : resVector)
      {
        auto matches = _ecm.EntitiesByComponents(components::Name(name),
            components::ParentEntity(res));
        std::copy(std::begin(matches), std::end(matches),
            std::back_inserter(current));
      }
    }
    if (current.empty())
      return {};
    resVector = current;
  }

  return std::unordered_set<Entity>(resVector.begin(), resVector.end());
}

//////////////////////////////////////////////////
ComponentTypeId entityTypeId(const Entity &_entity,
    const EntityComponentManager &_ecm)
{
  ComponentTypeId type{kComponentTypeIdInvalid};

  if (_ecm.Component<components::World>(_entity))
  {
    type = components::World::typeId;
  }
  else if (_ecm.Component<components::Model>(_entity))
  {
    type = components::Model::typeId;
  }
  else if (_ecm.Component<components::Light>(_entity))
  {
    type = components::Light::typeId;
  }
  else if (_ecm.Component<components::Link>(_entity))
  {
    type = components::Link::typeId;
  }
  else if (_ecm.Component<components::Collision>(_entity))
  {
    type = components::Collision::typeId;
  }
  else if (_ecm.Component<components::Visual>(_entity))
  {
    type = components::Visual::typeId;
  }
  else if (_ecm.Component<components::Joint>(_entity))
  {
    type = components::Joint::typeId;
  }
  else if (_ecm.Component<components::Sensor>(_entity))
  {
    type = components::Sensor::typeId;
  }
  else if (_ecm.Component<components::Actor>(_entity))
  {
    type = components::Actor::typeId;
  }
  else if (_ecm.Component<components::ParticleEmitter>(_entity))
  {
    type = components::ParticleEmitter::typeId;
  }
  else if (_ecm.Component<components::Projector>(_entity))
  {
    type = components::Projector::typeId;
  }

  return type;
}

//////////////////////////////////////////////////
std::string entityTypeStr(const Entity &_entity,
    const EntityComponentManager &_ecm)
{
  std::string type;

  if (_ecm.Component<components::World>(_entity))
  {
    type = "world";
  }
  else if (_ecm.Component<components::Model>(_entity))
  {
    type = "model";
  }
  else if (_ecm.Component<components::Light>(_entity))
  {
    type = "light";
  }
  else if (_ecm.Component<components::Link>(_entity))
  {
    type = "link";
  }
  else if (_ecm.Component<components::Collision>(_entity))
  {
    type = "collision";
  }
  else if (_ecm.Component<components::Visual>(_entity))
  {
    type = "visual";
  }
  else if (_ecm.Component<components::Joint>(_entity))
  {
    type = "joint";
  }
  else if (_ecm.Component<components::Sensor>(_entity))
  {
    type = "sensor";
  }
  else if (_ecm.Component<components::Actor>(_entity))
  {
    type = "actor";
  }
  else if (_ecm.Component<components::ParticleEmitter>(_entity))
  {
    type = "particle_emitter";
  }
  else if (_ecm.Component<components::Projector>(_entity))
  {
    type = "projector";
  }

  return type;
}

//////////////////////////////////////////////////
Entity worldEntity(const Entity &_entity,
    const EntityComponentManager &_ecm)
{
  auto entity = _entity;
  while (nullptr == _ecm.Component<components::World>(entity))
  {
    // Keep going up the tree
    auto parentComp = _ecm.Component<components::ParentEntity>(entity);
    if (!parentComp)
    {
      entity = kNullEntity;
      break;
    }
    entity = parentComp->Data();
  }
  return entity;
}

//////////////////////////////////////////////////
Entity worldEntity(const EntityComponentManager &_ecm)
{
  return _ecm.EntityByComponents(components::World());
}

//////////////////////////////////////////////////
std::string removeParentScope(const std::string &_name,
                              const std::string &_delim)
{
  auto sepPos = _name.find(_delim);
  if (sepPos == std::string::npos || (sepPos + _delim.size()) > _name.size())
    return _name;

  return _name.substr(sepPos + _delim.size());
}

//////////////////////////////////////////////////
std::string asFullPath(const std::string &_uri, const std::string &_filePath)
{
  // No path, return unmodified
  if (_filePath.empty())
  {
    return _uri;
  }

#ifdef __APPLE__
  const std::string absPrefix = "/";
  // Not a relative path, return unmodified
  if (_uri.find("://") != std::string::npos ||
      _uri.compare(0, absPrefix.size(), absPrefix) == 0)
  {
    return _uri;
  }
#else
  if (_uri.find("://") != std::string::npos ||
      !common::isRelativePath(_uri))
  {
    return _uri;
  }
#endif

  // When SDF is loaded from a string instead of a file
  if (std::string(sdf::kSdfStringSource) == _filePath)
  {
    gzwarn << "Can't resolve full path for relative path ["
            << _uri << "]. Loaded from a data-string." << std::endl;
    return _uri;
  }

  // Remove file name from path
  auto path = common::parentPath(_filePath);
  auto uri = _uri;

  // If path is URI, use "/" separator for all platforms
  if (path.find("://") != std::string::npos)
  {
    std::replace(uri.begin(), uri.end(), '\\', '/');
    return path + "/" + uri;
  }

  // In case relative path doesn't match platform
#ifdef _WIN32
  std::replace(uri.begin(), uri.end(), '/', '\\');
#else
  std::replace(uri.begin(), uri.end(), '\\', '/');
#endif

  // Use platform-specific separator
  return common::joinPaths(path,  uri);
}

namespace
{
//////////////////////////////////////////////////
/// \brief Helper function to extract paths form an environment variable
/// refactored from `resourcePaths` below.
/// common::SystemPaths::PathsFromEnv is available, but it's behavior is
/// slightly different from this in that it adds trailing `/` to the end of a
/// path if it doesn't have it already.
std::vector<std::string> extractPathsFromEnv(const std::string &_envVar)
{
  std::vector<std::string> pathsFromEnv;
  char *pathFromEnvCStr = std::getenv(_envVar.c_str());
  if (pathFromEnvCStr && *pathFromEnvCStr != '\0')
  {
    pathsFromEnv =
        common::Split(pathFromEnvCStr, common::SystemPaths::Delimiter());
  }
<<<<<<< HEAD
  // TODO(CH3): Deprecated. Remove on tock.
  else
  {
    gzPathCStr = std::getenv(kResourcePathEnvDeprecated.c_str());
    if (gzPathCStr && *gzPathCStr != '\0')
    {
      gzwarn << "Using deprecated environment variable ["
             << kResourcePathEnvDeprecated
             << "] to find resources. Please use ["
             << kResourcePathEnv <<" instead." << std::endl;
      gzPaths = common::Split(gzPathCStr, ':');
    }
  }
=======
  return pathsFromEnv;
}
}  // namespace

//////////////////////////////////////////////////
std::vector<std::string> resourcePaths()
{
  auto gzPaths = extractPathsFromEnv(kResourcePathEnv);
  const auto gzSimResourcePaths = extractPathsFromEnv(kResourcePathEnvGzSim);

  gzPaths.insert(gzPaths.end(), gzSimResourcePaths.begin(),
                 gzSimResourcePaths.end());
>>>>>>> a00e3775

  gzPaths.erase(std::remove_if(gzPaths.begin(), gzPaths.end(),
      [](const std::string &_path)
      {
        return _path.empty();
      }), gzPaths.end());

  return gzPaths;
}

//////////////////////////////////////////////////
void addResourcePaths(const std::vector<std::string> &_paths)
{
  // SDF paths (for <include>s)
  std::vector<std::string> sdfPaths;
  char *sdfPathCStr = std::getenv(kSdfPathEnv.c_str());
  if (sdfPathCStr && *sdfPathCStr != '\0')
  {
    sdfPaths = common::Split(sdfPathCStr, common::SystemPaths::Delimiter());
  }

  // Gazebo Common file paths (for <uri>s)
  auto systemPaths = common::systemPaths();
  std::vector<std::string> commonPaths;
  char *commonPathCStr = std::getenv(systemPaths->FilePathEnv().c_str());
  if (commonPathCStr && *commonPathCStr != '\0')
  {
    commonPaths = common::Split(commonPathCStr,
        common::SystemPaths::Delimiter());
  }

  // Gazebo resource paths
<<<<<<< HEAD
  std::vector<std::string> gzPaths;
  char *gzPathCStr = std::getenv(kResourcePathEnv.c_str());
  if (gzPathCStr && *gzPathCStr != '\0')
  {
    gzPaths = common::Split(gzPathCStr, common::SystemPaths::Delimiter());
  }
  // TODO(CH3): Deprecated. Remove on tock.
  else
  {
    gzPathCStr = std::getenv(kResourcePathEnvDeprecated.c_str());
    if (gzPathCStr && *gzPathCStr != '\0')
    {
      gzwarn << "Using deprecated environment variable ["
             << kResourcePathEnvDeprecated
             << "] to find resources. Please use ["
             << kResourcePathEnv <<" instead." << std::endl;
      gzPaths = common::Split(gzPathCStr, ':');
    }
  }
=======
  auto gzPaths = extractPathsFromEnv(kResourcePathEnv);
>>>>>>> a00e3775

  auto addUniquePaths = [](std::vector<std::string> &_container,
                           const std::vector<std::string> _pathsToAdd)
  {
    for (const auto &path : _pathsToAdd)
    {
      if (std::find(_container.begin(), _container.end(), path) ==
          _container.end())
      {
        _container.push_back(path);
      }
    }
  };

  // Add new paths to gzPaths
  addUniquePaths(gzPaths, _paths);
  // Append Gz paths to SDF / Ign paths
  addUniquePaths(sdfPaths, gzPaths);
  addUniquePaths(ignPaths, gzPaths);

<<<<<<< HEAD
    if (std::find(commonPaths.begin(),
        commonPaths.end(), path) == commonPaths.end())
    {
      commonPaths.push_back(path);
    }
  }
=======
  // Also append paths from GZ_SIM_RESOURCE_PATH
  const auto gzSimResourcePaths = extractPathsFromEnv(kResourcePathEnvGzSim);
  addUniquePaths(sdfPaths, gzSimResourcePaths);
  addUniquePaths(ignPaths, gzSimResourcePaths);
>>>>>>> a00e3775

  // Update the vars
  std::string sdfPathsStr;
  for (const auto &path : sdfPaths)
    sdfPathsStr += common::SystemPaths::Delimiter() + path;

  common::setenv(kSdfPathEnv.c_str(), sdfPathsStr.c_str());

  std::string commonPathsStr;
  for (const auto &path : commonPaths)
    commonPathsStr += common::SystemPaths::Delimiter() + path;

  common::setenv(
    systemPaths->FilePathEnv().c_str(), commonPathsStr.c_str());

  std::string gzPathsStr;
  for (const auto &path : gzPaths)
    gzPathsStr += common::SystemPaths::Delimiter() + path;

  common::setenv(kResourcePathEnv.c_str(), gzPathsStr.c_str());

  // TODO(CH3): Deprecated. Remove on tock.
  common::setenv(kResourcePathEnvDeprecated.c_str(), gzPathsStr.c_str());

  // Force re-evaluation
  // SDF is evaluated at find call
  systemPaths->SetFilePathEnv(systemPaths->FilePathEnv());
}

//////////////////////////////////////////////////
sim::Entity topLevelModel(const Entity &_entity,
    const EntityComponentManager &_ecm)
{
  auto entity = _entity;

  // search up the entity tree and find the model with no parent models
  // (there is the possibility of nested models)
  Entity modelEntity = kNullEntity;
  while (entity)
  {
    if (_ecm.Component<components::Model>(entity))
      modelEntity = entity;

    // stop searching if we are at the root of the tree
    auto parentComp = _ecm.Component<components::ParentEntity>(entity);
    if (!parentComp)
      break;

    entity = parentComp->Data();
  }

  return modelEntity;
}

//////////////////////////////////////////////////
std::string topicFromScopedName(const Entity &_entity,
    const EntityComponentManager &_ecm, bool _excludeWorld)
{
  std::string topic = scopedName(_entity, _ecm, "/", true);

  if (_excludeWorld)
  {
    // Exclude the world name. If the entity is a world, then return an
    // empty string.
    topic = _ecm.Component<components::World>(_entity) ? "" :
      removeParentScope(removeParentScope(topic, "/"), "/");
  }

  return transport::TopicUtils::AsValidTopic("/" + topic);
}

//////////////////////////////////////////////////
std::string validTopic(const std::vector<std::string> &_topics)
{
  for (const auto &topic : _topics)
  {
    auto validTopic = transport::TopicUtils::AsValidTopic(topic);
    if (validTopic.empty())
    {
      gzerr << "Topic [" << topic << "] is invalid, ignoring." << std::endl;
      continue;
    }
    if (validTopic != topic)
    {
      gzdbg << "Topic [" << topic << "] changed to valid topic ["
             << validTopic << "]" << std::endl;
    }
    return validTopic;
  }
  return std::string();
}

//////////////////////////////////////////////////
Entity entityFromMsg(const EntityComponentManager &_ecm,
    const msgs::Entity &_msg)
{
  if (_msg.id() != kNullEntity)
  {
    return _msg.id();
  }

  // If there's no ID, check name + type
  if (_msg.type() == msgs::Entity::NONE)
  {
    return kNullEntity;
  }

  auto entities = entitiesFromScopedName(_msg.name(), _ecm);
  if (entities.empty())
  {
    return kNullEntity;
  }

  for (const auto &entity : entities)
  {
    if (_msg.type() == msgs::Entity::LIGHT &&
        _ecm.Component<components::Light>(entity))
    {
      return entity;
    }

    if (_msg.type() == msgs::Entity::MODEL &&
        _ecm.Component<components::Model>(entity))
    {
      return entity;
    }

    if (_msg.type() == msgs::Entity::LINK &&
        _ecm.Component<components::Link>(entity))
    {
      return entity;
    }

    if (_msg.type() == msgs::Entity::VISUAL &&
        _ecm.Component<components::Visual>(entity))
    {
      return entity;
    }

    if (_msg.type() == msgs::Entity::COLLISION &&
        _ecm.Component<components::Collision>(entity))
    {
      return entity;
    }

    if (_msg.type() == msgs::Entity::SENSOR &&
        _ecm.Component<components::Sensor>(entity))
    {
      return entity;
    }

    if (_msg.type() == msgs::Entity::JOINT &&
        _ecm.Component<components::Joint>(entity))
    {
      return entity;
    }

    if (_msg.type() == msgs::Entity::ACTOR &&
        _ecm.Component<components::Actor>(entity))
    {
      return entity;
    }

    if (_msg.type() == msgs::Entity::WORLD &&
        _ecm.Component<components::World>(entity))
    {
      return entity;
    }
  }
  return kNullEntity;
}

//////////////////////////////////////////////////
std::optional<math::Vector3d> sphericalCoordinates(Entity _entity,
    const EntityComponentManager &_ecm)
{
  auto sphericalCoordinatesComp =
      _ecm.Component<components::SphericalCoordinates>(
      worldEntity(_entity, _ecm));
  if (nullptr == sphericalCoordinatesComp)
  {
    return std::nullopt;
  }

  auto xyzPose = worldPose(_entity, _ecm);

  // lat / lon / elevation in rad / rad / m
  auto rad = sphericalCoordinatesComp->Data().PositionTransform(
      xyzPose.Pos(),
      math::SphericalCoordinates::LOCAL2,
      math::SphericalCoordinates::SPHERICAL);

  // Return degrees
  return math::Vector3d(GZ_RTOD(rad.X()), GZ_RTOD(rad.Y()), rad.Z());
}

//////////////////////////////////////////////////
std::optional<math::Vector3d> getGridFieldCoordinates(
  const EntityComponentManager &_ecm,
  const math::Vector3d& _worldPosition,
  const std::shared_ptr<components::EnvironmentalData>& _gridField
  )
{

  auto origin =
    _ecm.Component<components::SphericalCoordinates>(worldEntity(_ecm));
  if (!origin)
  {
    if (_gridField->reference == math::SphericalCoordinates::SPHERICAL)
    {
      // If the reference frame is spherical, we must have some world reference
      // coordinates.
      gzerr << "World has no spherical coordinates,"
          << " but data was loaded with spherical reference plane"
          << std::endl;
      return std::nullopt;
    }
    else
    {
      // No need to transform
      return _worldPosition;
    }
  }
  auto position = origin->Data().PositionTransform(
      _worldPosition, math::SphericalCoordinates::LOCAL2,
      _gridField->reference);
  if (_gridField->reference == math::SphericalCoordinates::SPHERICAL &&
    _gridField->units == components::EnvironmentalData::ReferenceUnits::DEGREES)
  {
    position.X(GZ_RTOD(position.X()));
    position.Y(GZ_RTOD(position.Y()));
  }
  return position;
}

//////////////////////////////////////////////////
// Getting the first .sdf file in the path
std::string findFuelResourceSdf(const std::string &_path)
{
  if (!common::exists(_path))
    return "";

  for (common::DirIter file(_path); file != common::DirIter(); ++file)
  {
    std::string current(*file);
    if (!common::isFile(current))
      continue;

    auto fileName = common::basename(current);
    auto fileExtensionIndex = fileName.rfind(".");
    auto fileExtension = fileName.substr(fileExtensionIndex + 1);

    if (fileExtension == "sdf")
    {
      return current;
    }
  }
  return "";
}

//////////////////////////////////////////////////
std::string resolveSdfWorldFile(const std::string &_sdfFile,
    const std::string &_fuelResourceCache)
{
  std::string filePath;

  // Check Fuel if it's a URL
  auto sdfUri = common::URI(_sdfFile);
  if (sdfUri.Scheme() == "http" || sdfUri.Scheme() == "https")
  {
    fuel_tools::ClientConfig config;
    if (!_fuelResourceCache.empty())
      config.SetCacheLocation(_fuelResourceCache);
    fuel_tools::FuelClient fuelClient(config);

    std::string fuelCachePath;
    if (fuelClient.CachedWorld(common::URI(_sdfFile), fuelCachePath))
    {
      filePath = findFuelResourceSdf(fuelCachePath);
    }
    else if (auto result = fuelClient.DownloadWorld(
          common::URI(_sdfFile), fuelCachePath))
    {
      filePath = findFuelResourceSdf(fuelCachePath);
    }
    else
    {
      gzwarn << "Fuel couldn't download URL [" << _sdfFile
        << "], error: [" << result.ReadableResult() << "]"
        << std::endl;
    }
  }

  if (filePath.empty())
  {
    common::SystemPaths systemPaths;

    // Worlds from environment variable
    systemPaths.SetFilePathEnv(kResourcePathEnv);
    // Also add paths from GZ_SIM_RESOURCE_PATH
    for (const auto &path : extractPathsFromEnv(kResourcePathEnvGzSim))
    {
      systemPaths.AddFilePaths(path);
    }

    // Worlds installed with gz-sim
    systemPaths.AddFilePaths(gz::sim::getWorldInstallDir());

    filePath = systemPaths.FindFile(_sdfFile);
  }

  return filePath;
}

const common::Mesh *loadMesh(const sdf::Mesh &_meshSdf)
{
  const common::Mesh *mesh = nullptr;
  auto &meshManager = *common::MeshManager::Instance();
  if (common::URI(_meshSdf.Uri()).Scheme() == "name")
  {
    // if it has a name:// scheme, see if the mesh
    // exists in the mesh manager and load it by name
    const std::string basename = common::basename(_meshSdf.Uri());
    mesh = meshManager.MeshByName(basename);
    if (nullptr == mesh)
    {
      gzwarn << "Failed to load mesh by name [" << basename
             << "]." << std::endl;
      return nullptr;
    }
  }
  else if (meshManager.IsValidFilename(_meshSdf.Uri()))
  {
    // load mesh by file path
    auto fullPath = asFullPath(_meshSdf.Uri(), _meshSdf.FilePath());
    mesh = meshManager.Load(fullPath);
    if (nullptr == mesh)
    {
      gzwarn << "Failed to load mesh from [" << fullPath
             << "]." << std::endl;
      return nullptr;
    }
  }
  else
  {
    gzwarn << "Failed to load mesh [" << _meshSdf.Uri()
           << "]." << std::endl;
    return nullptr;
  }
  return mesh;
}
}
}
}<|MERGE_RESOLUTION|>--- conflicted
+++ resolved
@@ -452,34 +452,27 @@
     pathsFromEnv =
         common::Split(pathFromEnvCStr, common::SystemPaths::Delimiter());
   }
-<<<<<<< HEAD
+  return pathsFromEnv;
+}
+}  // namespace
+
+//////////////////////////////////////////////////
+std::vector<std::string> resourcePaths()
+{
+  auto gzPaths = extractPathsFromEnv(kResourcePathEnv);
   // TODO(CH3): Deprecated. Remove on tock.
-  else
-  {
-    gzPathCStr = std::getenv(kResourcePathEnvDeprecated.c_str());
+  if (gzPaths.empty())
+  {
+    char *gzPathCStr = std::getenv(kResourcePathEnvDeprecated.c_str());
     if (gzPathCStr && *gzPathCStr != '\0')
     {
       gzwarn << "Using deprecated environment variable ["
              << kResourcePathEnvDeprecated
              << "] to find resources. Please use ["
              << kResourcePathEnv <<" instead." << std::endl;
-      gzPaths = common::Split(gzPathCStr, ':');
-    }
-  }
-=======
-  return pathsFromEnv;
-}
-}  // namespace
-
-//////////////////////////////////////////////////
-std::vector<std::string> resourcePaths()
-{
-  auto gzPaths = extractPathsFromEnv(kResourcePathEnv);
-  const auto gzSimResourcePaths = extractPathsFromEnv(kResourcePathEnvGzSim);
-
-  gzPaths.insert(gzPaths.end(), gzSimResourcePaths.begin(),
-                 gzSimResourcePaths.end());
->>>>>>> a00e3775
+      gzPaths = extractPathsFromEnv(kResourcePathEnvDeprecated);
+    }
+  }
 
   gzPaths.erase(std::remove_if(gzPaths.begin(), gzPaths.end(),
       [](const std::string &_path)
@@ -512,29 +505,20 @@
   }
 
   // Gazebo resource paths
-<<<<<<< HEAD
-  std::vector<std::string> gzPaths;
-  char *gzPathCStr = std::getenv(kResourcePathEnv.c_str());
-  if (gzPathCStr && *gzPathCStr != '\0')
-  {
-    gzPaths = common::Split(gzPathCStr, common::SystemPaths::Delimiter());
-  }
+  auto gzPaths = extractPathsFromEnv(kResourcePathEnv);
   // TODO(CH3): Deprecated. Remove on tock.
-  else
-  {
-    gzPathCStr = std::getenv(kResourcePathEnvDeprecated.c_str());
+  if (gzPaths.empty())
+  {
+    char *gzPathCStr = std::getenv(kResourcePathEnvDeprecated.c_str());
     if (gzPathCStr && *gzPathCStr != '\0')
     {
       gzwarn << "Using deprecated environment variable ["
              << kResourcePathEnvDeprecated
              << "] to find resources. Please use ["
              << kResourcePathEnv <<" instead." << std::endl;
-      gzPaths = common::Split(gzPathCStr, ':');
-    }
-  }
-=======
-  auto gzPaths = extractPathsFromEnv(kResourcePathEnv);
->>>>>>> a00e3775
+      gzPaths = extractPathsFromEnv(kResourcePathEnvDeprecated);
+    }
+  }
 
   auto addUniquePaths = [](std::vector<std::string> &_container,
                            const std::vector<std::string> _pathsToAdd)
@@ -553,21 +537,9 @@
   addUniquePaths(gzPaths, _paths);
   // Append Gz paths to SDF / Ign paths
   addUniquePaths(sdfPaths, gzPaths);
-  addUniquePaths(ignPaths, gzPaths);
-
-<<<<<<< HEAD
-    if (std::find(commonPaths.begin(),
-        commonPaths.end(), path) == commonPaths.end())
-    {
-      commonPaths.push_back(path);
-    }
-  }
-=======
-  // Also append paths from GZ_SIM_RESOURCE_PATH
-  const auto gzSimResourcePaths = extractPathsFromEnv(kResourcePathEnvGzSim);
-  addUniquePaths(sdfPaths, gzSimResourcePaths);
-  addUniquePaths(ignPaths, gzSimResourcePaths);
->>>>>>> a00e3775
+  addUniquePaths(commonPaths, gzPaths);
+
+
 
   // Update the vars
   std::string sdfPathsStr;
@@ -867,11 +839,6 @@
 
     // Worlds from environment variable
     systemPaths.SetFilePathEnv(kResourcePathEnv);
-    // Also add paths from GZ_SIM_RESOURCE_PATH
-    for (const auto &path : extractPathsFromEnv(kResourcePathEnvGzSim))
-    {
-      systemPaths.AddFilePaths(path);
-    }
 
     // Worlds installed with gz-sim
     systemPaths.AddFilePaths(gz::sim::getWorldInstallDir());
